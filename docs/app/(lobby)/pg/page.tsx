--- conflicted
+++ resolved
@@ -1,29 +1,23 @@
 import { Demo } from "@/components/demo";
 import { Shell } from "@/components/shell";
 import ColorPickerDemo from "@/registry/default/examples/color-picker-demo";
-<<<<<<< HEAD
-import TourDemo from "@/registry/default/examples/tour-demo";
-=======
 import CompareSliderControlledDemo from "@/registry/default/examples/compare-slider-controlled-demo";
 import CompareSliderCustomizationDemo from "@/registry/default/examples/compare-slider-customization-demo";
 import CompareSliderDemo from "@/registry/default/examples/compare-slider-demo";
 import CompareSliderVerticalDemo from "@/registry/default/examples/compare-slider-vertical-demo";
 import ScrollSpyDemo from "@/registry/default/examples/scroll-spy-demo";
->>>>>>> 4108e8c3
+import TourDemo from "@/registry/default/examples/tour-demo";
 
 export default function PlaygroundPage() {
   return (
     <Shell>
       <Demo>
-<<<<<<< HEAD
         <TourDemo />
-=======
         <CompareSliderDemo />
         <CompareSliderCustomizationDemo />
         <CompareSliderControlledDemo />
         <CompareSliderVerticalDemo />
         <ScrollSpyDemo />
->>>>>>> 4108e8c3
         <ColorPickerDemo />
       </Demo>
     </Shell>
