--- conflicted
+++ resolved
@@ -9,12 +9,9 @@
   return (
     <Shell>
       <Demo>
-<<<<<<< HEAD
-=======
         <BadgeOverflowDemo />
         <BadgeOverflowMultilineDemo />
         <BadgeOverflowInteractiveDemo />
->>>>>>> 210f47fc
         <ColorPickerDemo />
       </Demo>
     </Shell>
