{
  "name": "diceui/ui",
  "homepage": "https://diceui.com",
  "items": [
    {
<<<<<<< HEAD
      "name": "action-bar",
      "type": "registry:component",
      "title": "Action Bar",
      "description": "A floating action bar that appears at the bottom or top of the viewport to display contextual actions for selected items.",
      "dependencies": ["@radix-ui/react-slot"],
      "files": [
        {
          "path": "registry/default/ui/action-bar.tsx",
          "type": "registry:ui"
        },
        {
          "path": "registry/default/lib/compose-refs.ts",
          "type": "registry:lib"
        }
      ]
=======
      "name": "style",
      "type": "registry:style",
      "dependencies": [
        "tailwindcss-animate",
        "class-variance-authority",
        "lucide-react"
      ],
      "registryDependencies": [
        "utils"
      ],
      "files": [],
      "tailwind": {
        "config": {
          "plugins": [
            "require(\"tailwindcss-animate\")"
          ]
        }
      },
      "cssVars": {}
>>>>>>> 09583771
    },
    {
      "name": "angle-slider",
      "type": "registry:ui",
      "dependencies": [
        "@radix-ui/react-slot",
        "@radix-ui/react-direction"
      ],
      "files": [
        {
          "path": "ui/angle-slider.tsx",
          "type": "registry:ui"
        },
        {
          "path": "components/visually-hidden-input.tsx",
          "type": "registry:component"
        },
        {
          "path": "lib/compose-refs.ts",
          "type": "registry:lib"
        }
      ]
    },
    {
      "name": "avatar-group",
      "type": "registry:ui",
      "dependencies": [
        "@radix-ui/react-slot",
        "class-variance-authority"
      ],
      "files": [
        {
          "path": "ui/avatar-group.tsx",
          "type": "registry:ui"
        }
      ]
    },
    {
      "name": "badge-overflow",
      "type": "registry:ui",
      "dependencies": [
        "@radix-ui/react-slot"
      ],
      "files": [
        {
          "path": "ui/badge-overflow.tsx",
          "type": "registry:ui"
        },
        {
          "path": "lib/compose-refs.ts",
          "type": "registry:lib"
        }
      ]
    },
    {
      "name": "checkbox-group",
      "type": "registry:ui",
      "dependencies": [
        "@diceui/checkbox-group"
      ],
      "files": [
        {
          "path": "ui/checkbox-group.tsx",
          "type": "registry:ui"
        }
      ]
    },
    {
      "name": "circular-progress",
      "type": "registry:ui",
      "dependencies": [
        "@radix-ui/react-slot"
      ],
      "files": [
        {
          "path": "ui/circular-progress.tsx",
          "type": "registry:ui"
        }
      ],
      "cssVars": {
        "theme": {
          "--animate-spin-around": "spin-around 0.8s linear infinite"
        }
      },
      "css": {
        "@keyframes spin-around": {
          "0%": {
            "transform": "rotate(-90deg)"
          },
          "100%": {
            "transform": "rotate(270deg)"
          }
        }
      }
    },
    {
      "name": "color-picker",
      "type": "registry:ui",
      "dependencies": [
        "@radix-ui/react-slider",
        "@radix-ui/react-slot",
        "@radix-ui/react-direction",
        "class-variance-authority",
        "lucide-react"
      ],
      "registryDependencies": [
        "button",
        "input",
        "popover",
        "select"
      ],
      "files": [
        {
          "path": "ui/color-picker.tsx",
          "type": "registry:ui"
        },
        {
          "path": "components/visually-hidden-input.tsx",
          "type": "registry:component"
        },
        {
          "path": "lib/compose-refs.ts",
          "type": "registry:lib"
        }
      ]
    },
    {
      "name": "color-swatch",
      "type": "registry:ui",
      "dependencies": [
        "@radix-ui/react-slot",
        "class-variance-authority"
      ],
      "files": [
        {
          "path": "ui/color-swatch.tsx",
          "type": "registry:ui"
        }
      ]
    },
    {
      "name": "compare-slider",
      "type": "registry:ui",
      "dependencies": [
        "@radix-ui/react-slot",
        "lucide-react"
      ],
      "files": [
        {
          "path": "ui/compare-slider.tsx",
          "type": "registry:ui"
        },
        {
          "path": "lib/compose-refs.ts",
          "type": "registry:lib"
        }
      ]
    },
    {
      "name": "cropper",
      "type": "registry:ui",
      "dependencies": [
        "@radix-ui/react-slot",
        "class-variance-authority"
      ],
      "files": [
        {
          "path": "ui/cropper.tsx",
          "type": "registry:ui"
        },
        {
          "path": "lib/compose-refs.ts",
          "type": "registry:lib"
        }
      ]
    },
    {
      "name": "combobox",
      "type": "registry:ui",
      "dependencies": [
        "@diceui/combobox",
        "@dnd-kit/core",
        "@dnd-kit/modifiers",
        "@dnd-kit/sortable",
        "@dnd-kit/utilities",
        "@radix-ui/react-slot"
      ],
      "files": [
        {
          "path": "ui/combobox.tsx",
          "type": "registry:ui"
        }
      ]
    },
    {
      "name": "editable",
      "type": "registry:ui",
      "dependencies": [
        "@radix-ui/react-slot",
        "@radix-ui/react-direction"
      ],
      "files": [
        {
          "path": "ui/editable.tsx",
          "type": "registry:ui"
        },
        {
          "path": "components/visually-hidden-input.tsx",
          "type": "registry:component"
        },
        {
          "path": "lib/compose-refs.ts",
          "type": "registry:lib"
        }
      ]
    },
    {
      "name": "file-upload",
      "type": "registry:ui",
      "dependencies": [
        "@radix-ui/react-slot",
        "@radix-ui/react-direction",
        "lucide-react"
      ],
      "files": [
        {
          "path": "ui/file-upload.tsx",
          "type": "registry:ui"
        }
      ]
    },
    {
      "name": "fps",
      "type": "registry:ui",
      "dependencies": [
        "class-variance-authority"
      ],
      "files": [
        {
          "path": "ui/fps.tsx",
          "type": "registry:ui"
        }
      ]
    },
    {
      "name": "segmented-input",
      "type": "registry:ui",
      "dependencies": [
        "@radix-ui/react-slot",
        "@radix-ui/react-direction",
        "class-variance-authority"
      ],
      "registryDependencies": [
        "input"
      ],
      "files": [
        {
          "path": "ui/segmented-input.tsx",
          "type": "registry:ui"
        }
      ]
    },
    {
      "name": "kanban",
      "type": "registry:ui",
      "dependencies": [
        "@dnd-kit/core",
        "@dnd-kit/modifiers",
        "@dnd-kit/sortable",
        "@dnd-kit/utilities",
        "@radix-ui/react-slot"
      ],
      "files": [
        {
          "path": "ui/kanban.tsx",
          "type": "registry:ui"
        },
        {
          "path": "lib/compose-refs.ts",
          "type": "registry:lib"
        }
      ]
    },
    {
      "name": "key-value",
      "type": "registry:ui",
      "dependencies": [
        "@radix-ui/react-slot",
        "lucide-react"
      ],
      "registryDependencies": [
        "button",
        "input",
        "textarea"
      ],
      "files": [
        {
          "path": "ui/key-value.tsx",
          "type": "registry:ui"
        },
        {
          "path": "components/visually-hidden-input.tsx",
          "type": "registry:component"
        },
        {
          "path": "lib/compose-refs.ts",
          "type": "registry:lib"
        }
      ]
    },
    {
      "name": "listbox",
      "type": "registry:ui",
      "dependencies": [
        "@diceui/listbox",
        "lucide-react"
      ],
      "files": [
        {
          "path": "ui/listbox.tsx",
          "type": "registry:ui"
        }
      ]
    },
    {
      "name": "marquee",
      "type": "registry:ui",
      "dependencies": [
        "@radix-ui/react-slot",
        "@radix-ui/react-direction",
        "class-variance-authority"
      ],
      "files": [
        {
          "path": "ui/marquee.tsx",
          "type": "registry:ui"
        },
        {
          "path": "lib/compose-refs.ts",
          "type": "registry:lib"
        }
      ],
      "cssVars": {
        "theme": {
          "--animate-marquee-left": "marquee-left var(--marquee-duration) linear var(--marquee-loop-count)",
          "--animate-marquee-right": "marquee-right var(--marquee-duration) linear var(--marquee-loop-count)",
          "--animate-marquee-left-rtl": "marquee-left-rtl var(--marquee-duration) linear var(--marquee-loop-count)",
          "--animate-marquee-right-rtl": "marquee-right-rtl var(--marquee-duration) linear var(--marquee-loop-count)",
          "--animate-marquee-up": "marquee-up var(--marquee-duration) linear var(--marquee-loop-count)",
          "--animate-marquee-down": "marquee-down var(--marquee-duration) linear var(--marquee-loop-count)"
        }
      },
      "css": {
        "@keyframes marquee-left": {
          "0%": {
            "transform": "translateX(0%)"
          },
          "100%": {
            "transform": "translateX(calc(-100% - var(--marquee-gap)))"
          }
        },
        "@keyframes marquee-right": {
          "0%": {
            "transform": "translateX(calc(-100% - var(--marquee-gap)))"
          },
          "100%": {
            "transform": "translateX(0%)"
          }
        },
        "@keyframes marquee-up": {
          "0%": {
            "transform": "translateY(0%)"
          },
          "100%": {
            "transform": "translateY(calc(-100% - var(--marquee-gap)))"
          }
        },
        "@keyframes marquee-down": {
          "0%": {
            "transform": "translateY(calc(-100% - var(--marquee-gap)))"
          },
          "100%": {
            "transform": "translateY(0%)"
          }
        },
        "@keyframes marquee-left-rtl": {
          "0%": {
            "transform": "translateX(0%)"
          },
          "100%": {
            "transform": "translateX(calc(100% + var(--marquee-gap)))"
          }
        },
        "@keyframes marquee-right-rtl": {
          "0%": {
            "transform": "translateX(calc(100% + var(--marquee-gap)))"
          },
          "100%": {
            "transform": "translateX(0%)"
          }
        }
      }
    },
    {
      "name": "mask-input",
      "type": "registry:ui",
      "dependencies": [
        "@radix-ui/react-slot"
      ],
      "files": [
        {
          "path": "ui/mask-input.tsx",
          "type": "registry:ui"
        },
        {
          "path": "lib/compose-refs.ts",
          "type": "registry:lib"
        }
      ]
    },
    {
      "name": "masonry",
      "type": "registry:ui",
      "dependencies": [
        "@diceui/masonry",
        "@radix-ui/react-slot"
      ],
      "files": [
        {
          "path": "ui/masonry.tsx",
          "type": "registry:ui"
        },
        {
          "path": "lib/compose-refs.ts",
          "type": "registry:lib"
        }
      ]
    },
    {
      "name": "media-player",
      "type": "registry:ui",
      "dependencies": [
        "@radix-ui/react-slot",
        "@radix-ui/react-direction",
        "lucide-react",
        "media-chrome"
      ],
      "registryDependencies": [
        "badge",
        "button",
        "select",
        "slider",
        "tooltip",
        "dropdown-menu"
      ],
      "files": [
        {
          "path": "ui/media-player.tsx",
          "type": "registry:ui"
        },
        {
          "path": "lib/compose-refs.ts",
          "type": "registry:lib"
        }
      ]
    },
    {
      "name": "mention",
      "type": "registry:ui",
      "dependencies": [
        "@diceui/mention",
        "lucide-react"
      ],
      "files": [
        {
          "path": "ui/mention.tsx",
          "type": "registry:ui"
        }
      ]
    },
    {
      "name": "relative-time-card",
      "type": "registry:ui",
      "dependencies": [
        "@radix-ui/react-slot"
      ],
      "registryDependencies": [
        "hover-card"
      ],
      "files": [
        {
          "path": "ui/relative-time-card.tsx",
          "type": "registry:ui"
        }
      ]
    },
    {
      "name": "scroller",
      "type": "registry:ui",
      "dependencies": [
        "@radix-ui/react-slot"
      ],
      "files": [
        {
          "path": "ui/scroller.tsx",
          "type": "registry:ui"
        },
        {
          "path": "lib/compose-refs.ts",
          "type": "registry:lib"
        }
      ]
    },
    {
      "name": "scroll-spy",
      "type": "registry:ui",
      "dependencies": [
        "@radix-ui/react-slot",
        "@radix-ui/react-direction"
      ],
      "files": [
        {
          "path": "ui/scroll-spy.tsx",
          "type": "registry:ui"
        },
        {
          "path": "lib/compose-refs.ts",
          "type": "registry:lib"
        }
      ]
    },
    {
      "name": "sortable",
      "type": "registry:ui",
      "dependencies": [
        "@dnd-kit/core",
        "@dnd-kit/modifiers",
        "@dnd-kit/sortable",
        "@dnd-kit/utilities",
        "@radix-ui/react-slot"
      ],
      "files": [
        {
          "path": "ui/sortable.tsx",
          "type": "registry:ui"
        },
        {
          "path": "lib/compose-refs.ts",
          "type": "registry:lib"
        }
      ]
    },
    {
      "name": "stack",
      "type": "registry:ui",
      "dependencies": [
        "@radix-ui/react-slot",
        "class-variance-authority"
      ],
      "files": [
        {
          "path": "ui/stack.tsx",
          "type": "registry:ui"
        }
      ]
    },
    {
      "name": "stat",
      "type": "registry:ui",
      "dependencies": [
        "class-variance-authority"
      ],
      "registryDependencies": [
        "separator"
      ],
      "files": [
        {
          "path": "ui/stat.tsx",
          "type": "registry:ui"
        }
      ]
    },
    {
      "name": "stepper",
      "type": "registry:ui",
      "dependencies": [
        "@radix-ui/react-slot",
        "@radix-ui/react-direction",
        "class-variance-authority",
        "lucide-react"
      ],
      "registryDependencies": [
        "button"
      ],
      "files": [
        {
          "path": "ui/stepper.tsx",
          "type": "registry:ui"
        },
        {
          "path": "lib/compose-refs.ts",
          "type": "registry:lib"
        }
      ]
    },
    {
      "name": "qr-code",
      "type": "registry:ui",
      "dependencies": [
        "@radix-ui/react-slot",
        "qrcode"
      ],
      "devDependencies": [
        "@types/qrcode"
      ],
      "files": [
        {
          "path": "ui/qr-code.tsx",
          "type": "registry:ui"
        }
      ]
    },
    {
      "name": "rating",
      "type": "registry:ui",
      "dependencies": [
        "@radix-ui/react-slot",
        "@radix-ui/react-direction",
        "lucide-react"
      ],
      "files": [
        {
          "path": "ui/rating.tsx",
          "type": "registry:ui"
        },
        {
          "path": "components/visually-hidden-input.tsx",
          "type": "registry:component"
        },
        {
          "path": "lib/compose-refs.ts",
          "type": "registry:lib"
        }
      ]
    },
    {
      "name": "tags-input",
      "type": "registry:ui",
      "dependencies": [
        "@diceui/tags-input",
        "lucide-react"
      ],
      "files": [
        {
          "path": "ui/tags-input.tsx",
          "type": "registry:ui"
        }
      ]
    },
    {
      "name": "timeline",
      "type": "registry:ui",
      "dependencies": [
        "@radix-ui/react-slot",
        "@radix-ui/react-direction",
        "class-variance-authority"
      ],
      "files": [
        {
          "path": "ui/timeline.tsx",
          "type": "registry:ui"
        },
        {
          "path": "lib/compose-refs.ts",
          "type": "registry:lib"
        }
      ]
    },
    {
      "name": "time-picker",
      "type": "registry:ui",
      "dependencies": [
        "@radix-ui/react-slot"
      ],
      "registryDependencies": [
        "popover"
      ],
      "files": [
        {
          "path": "ui/time-picker.tsx",
          "type": "registry:ui"
        },
        {
          "path": "components/visually-hidden-input.tsx",
          "type": "registry:component"
        },
        {
          "path": "lib/compose-refs.ts",
          "type": "registry:lib"
        }
      ],
      "css": {
        "@utility scrollbar-none": {
          "scrollbar-width": "none",
          "&::-webkit-scrollbar": {
            "display": "none"
          }
        }
      }
    },
    {
      "name": "tour",
      "type": "registry:ui",
      "dependencies": [
        "@floating-ui/react-dom",
        "@radix-ui/react-slot",
        "@radix-ui/react-direction",
        "lucide-react"
      ],
      "files": [
        {
          "path": "ui/tour.tsx",
          "type": "registry:ui"
        },
        {
          "path": "lib/compose-refs.ts",
          "type": "registry:lib"
        }
      ]
    },
    {
      "name": "utils",
      "type": "registry:lib",
      "dependencies": [
        "clsx",
        "tailwind-merge"
      ],
      "files": [
        {
          "path": "lib/utils.ts",
          "type": "registry:lib"
        }
      ]
    },
    {
      "name": "compose-refs",
      "type": "registry:lib",
      "files": [
        {
          "path": "lib/compose-refs.ts",
          "type": "registry:lib"
        }
      ]
    },
    {
      "name": "use-mobile",
      "type": "registry:hook",
      "files": [
        {
          "path": "hooks/use-mobile.ts",
          "type": "registry:hook"
        }
      ]
    },
    {
      "name": "angle-slider-demo",
      "type": "registry:example",
      "registryDependencies": [
        "angle-slider"
      ],
      "files": [
        {
          "path": "examples/angle-slider-demo.tsx",
          "type": "registry:example"
        }
      ]
    },
    {
      "name": "angle-slider-controlled-demo",
      "type": "registry:example",
      "dependencies": [
        "motion",
        "lucide-react"
      ],
      "registryDependencies": [
        "angle-slider",
        "button"
      ],
      "files": [
        {
          "path": "examples/angle-slider-controlled-demo.tsx",
          "type": "registry:example"
        }
      ]
    },
    {
      "name": "angle-slider-range-demo",
      "type": "registry:example",
      "registryDependencies": [
        "angle-slider"
      ],
      "files": [
        {
          "path": "examples/angle-slider-range-demo.tsx",
          "type": "registry:example"
        }
      ]
    },
    {
      "name": "angle-slider-themes-demo",
      "type": "registry:example",
      "registryDependencies": [
        "angle-slider"
      ],
      "files": [
        {
          "path": "examples/angle-slider-themes-demo.tsx",
          "type": "registry:example"
        }
      ]
    },
    {
      "name": "angle-slider-form-demo",
      "type": "registry:example",
      "dependencies": [
        "@hookform/resolvers",
        "react-hook-form",
        "zod",
        "sonner"
      ],
      "registryDependencies": [
        "angle-slider",
        "button",
        "form"
      ],
      "files": [
        {
          "path": "examples/angle-slider-form-demo.tsx",
          "type": "registry:example"
        }
      ]
    },
    {
      "name": "avatar-group-demo",
      "type": "registry:example",
      "registryDependencies": [
        "avatar",
        "avatar-group"
      ],
      "files": [
        {
          "path": "examples/avatar-group-demo.tsx",
          "type": "registry:example"
        }
      ]
    },
    {
      "name": "avatar-group-truncation-demo",
      "type": "registry:example",
      "registryDependencies": [
        "avatar",
        "avatar-group"
      ],
      "files": [
        {
          "path": "examples/avatar-group-truncation-demo.tsx",
          "type": "registry:example"
        }
      ]
    },
    {
      "name": "avatar-group-rtl-demo",
      "type": "registry:example",
      "registryDependencies": [
        "avatar",
        "avatar-group"
      ],
      "files": [
        {
          "path": "examples/avatar-group-rtl-demo.tsx",
          "type": "registry:example"
        }
      ]
    },
    {
      "name": "avatar-group-icons-demo",
      "type": "registry:example",
      "dependencies": [
        "lucide-react"
      ],
      "registryDependencies": [
        "avatar-group"
      ],
      "files": [
        {
          "path": "examples/avatar-group-icons-demo.tsx",
          "type": "registry:example"
        }
      ]
    },
    {
      "name": "avatar-group-custom-overflow-demo",
      "type": "registry:example",
      "registryDependencies": [
        "avatar",
        "avatar-group"
      ],
      "files": [
        {
          "path": "examples/avatar-group-custom-overflow-demo.tsx",
          "type": "registry:example"
        }
      ]
    },
    {
      "name": "badge-overflow-demo",
      "type": "registry:example",
      "registryDependencies": [
        "badge",
        "badge-overflow"
      ],
      "files": [
        {
          "path": "examples/badge-overflow-demo.tsx",
          "type": "registry:example"
        }
      ]
    },
    {
      "name": "badge-overflow-multiline-demo",
      "type": "registry:example",
      "registryDependencies": [
        "badge",
        "badge-overflow"
      ],
      "files": [
        {
          "path": "examples/badge-overflow-multiline-demo.tsx",
          "type": "registry:example"
        }
      ]
    },
    {
      "name": "badge-overflow-interactive-demo",
      "type": "registry:example",
      "dependencies": [
        "lucide-react"
      ],
      "registryDependencies": [
        "badge",
        "badge-overflow",
        "button",
        "input"
      ],
      "files": [
        {
          "path": "examples/badge-overflow-interactive-demo.tsx",
          "type": "registry:example"
        }
      ]
    },
    {
      "name": "checkbox-group-demo",
      "type": "registry:example",
      "dependencies": [
        "@diceui/checkbox-group",
        "lucide-react"
      ],
      "registryDependencies": [
        "checkbox-group"
      ],
      "files": [
        {
          "path": "examples/checkbox-group-demo.tsx",
          "type": "registry:example"
        }
      ]
    },
    {
      "name": "checkbox-group-animated-demo",
      "type": "registry:example",
      "dependencies": [
        "@diceui/checkbox-group",
        "lucide-react"
      ],
      "registryDependencies": [
        "checkbox-group"
      ],
      "files": [
        {
          "path": "examples/checkbox-group-animated-demo.tsx",
          "type": "registry:example"
        }
      ]
    },
    {
      "name": "checkbox-group-horizontal-demo",
      "type": "registry:example",
      "dependencies": [
        "@diceui/checkbox-group",
        "lucide-react"
      ],
      "registryDependencies": [
        "checkbox-group"
      ],
      "files": [
        {
          "path": "examples/checkbox-group-horizontal-demo.tsx",
          "type": "registry:example"
        }
      ]
    },
    {
      "name": "checkbox-group-multi-selection-demo",
      "type": "registry:example",
      "dependencies": [
        "@diceui/checkbox-group",
        "lucide-react"
      ],
      "registryDependencies": [
        "checkbox-group"
      ],
      "files": [
        {
          "path": "examples/checkbox-group-multi-selection-demo.tsx",
          "type": "registry:example"
        }
      ]
    },
    {
      "name": "checkbox-group-validation-demo",
      "type": "registry:example",
      "dependencies": [
        "@diceui/checkbox-group",
        "lucide-react"
      ],
      "registryDependencies": [
        "checkbox-group"
      ],
      "files": [
        {
          "path": "examples/checkbox-group-validation-demo.tsx",
          "type": "registry:example"
        }
      ]
    },
    {
      "name": "circular-progress-demo",
      "type": "registry:example",
      "registryDependencies": [
        "circular-progress"
      ],
      "files": [
        {
          "path": "examples/circular-progress-demo.tsx",
          "type": "registry:example"
        }
      ]
    },
    {
      "name": "circular-progress-interactive-demo",
      "type": "registry:example",
      "registryDependencies": [
        "button",
        "circular-progress"
      ],
      "files": [
        {
          "path": "examples/circular-progress-interactive-demo.tsx",
          "type": "registry:example"
        }
      ]
    },
    {
      "name": "circular-progress-themes-demo",
      "type": "registry:example",
      "dependencies": [
        "motion"
      ],
      "registryDependencies": [
        "circular-progress"
      ],
      "files": [
        {
          "path": "examples/circular-progress-themes-demo.tsx",
          "type": "registry:example"
        }
      ]
    },
    {
      "name": "color-picker-demo",
      "type": "registry:example",
      "registryDependencies": [
        "color-picker"
      ],
      "files": [
        {
          "path": "examples/color-picker-demo.tsx",
          "type": "registry:example"
        }
      ]
    },
    {
      "name": "color-picker-controlled-demo",
      "type": "registry:example",
      "registryDependencies": [
        "color-picker",
        "button"
      ],
      "files": [
        {
          "path": "examples/color-picker-controlled-demo.tsx",
          "type": "registry:example"
        }
      ]
    },
    {
      "name": "color-picker-form-demo",
      "type": "registry:example",
      "dependencies": [
        "@hookform/resolvers/zod",
        "react-hook-form",
        "zod"
      ],
      "registryDependencies": [
        "color-picker",
        "button",
        "form"
      ],
      "files": [
        {
          "path": "examples/color-picker-form-demo.tsx",
          "type": "registry:example"
        }
      ]
    },
    {
      "name": "color-picker-inline-demo",
      "type": "registry:example",
      "registryDependencies": [
        "color-picker"
      ],
      "files": [
        {
          "path": "examples/color-picker-inline-demo.tsx",
          "type": "registry:example"
        }
      ]
    },
    {
      "name": "color-swatch-demo",
      "type": "registry:example",
      "registryDependencies": [
        "color-swatch"
      ],
      "files": [
        {
          "path": "examples/color-swatch-demo.tsx",
          "type": "registry:example"
        }
      ]
    },
    {
      "name": "color-swatch-sizes-demo",
      "type": "registry:example",
      "registryDependencies": [
        "color-swatch"
      ],
      "files": [
        {
          "path": "examples/color-swatch-sizes-demo.tsx",
          "type": "registry:example"
        }
      ]
    },
    {
      "name": "color-swatch-transparency-demo",
      "type": "registry:example",
      "registryDependencies": [
        "color-swatch"
      ],
      "files": [
        {
          "path": "examples/color-swatch-transparency-demo.tsx",
          "type": "registry:example"
        }
      ]
    },
    {
      "name": "combobox-demo",
      "type": "registry:example",
      "dependencies": [
        "lucide-react"
      ],
      "registryDependencies": [
        "combobox"
      ],
      "files": [
        {
          "path": "examples/combobox-demo.tsx",
          "type": "registry:example"
        }
      ]
    },
    {
      "name": "combobox-custom-filter-demo",
      "type": "registry:example",
      "dependencies": [
        "lucide-react"
      ],
      "registryDependencies": [
        "combobox"
      ],
      "files": [
        {
          "path": "examples/combobox-custom-filter-demo.tsx",
          "type": "registry:example"
        }
      ]
    },
    {
      "name": "combobox-debounced-demo",
      "type": "registry:example",
      "dependencies": [
        "lucide-react"
      ],
      "registryDependencies": [
        "combobox"
      ],
      "files": [
        {
          "path": "examples/combobox-debounced-demo.tsx",
          "type": "registry:example"
        }
      ]
    },
    {
      "name": "combobox-groups-demo",
      "type": "registry:example",
      "dependencies": [
        "lucide-react"
      ],
      "registryDependencies": [
        "combobox"
      ],
      "files": [
        {
          "path": "examples/combobox-groups-demo.tsx",
          "type": "registry:example"
        }
      ]
    },
    {
      "name": "combobox-multiple-demo",
      "type": "registry:example",
      "dependencies": [
        "lucide-react"
      ],
      "registryDependencies": [
        "combobox"
      ],
      "files": [
        {
          "path": "examples/combobox-multiple-demo.tsx",
          "type": "registry:example"
        }
      ]
    },
    {
      "name": "combobox-tags-demo",
      "type": "registry:example",
      "dependencies": [
        "lucide-react"
      ],
      "registryDependencies": [
        "combobox",
        "tags-input"
      ],
      "files": [
        {
          "path": "examples/combobox-tags-demo.tsx",
          "type": "registry:example"
        }
      ]
    },
    {
      "name": "combobox-virtualized-demo",
      "type": "registry:example",
      "dependencies": [
        "@tanstack/react-virtual",
        "lucide-react"
      ],
      "registryDependencies": [
        "combobox"
      ],
      "files": [
        {
          "path": "examples/combobox-virtualized-demo.tsx",
          "type": "registry:example"
        }
      ]
    },
    {
      "name": "compare-slider-demo",
      "type": "registry:example",
      "registryDependencies": [
        "compare-slider"
      ],
      "files": [
        {
          "path": "examples/compare-slider-demo.tsx",
          "type": "registry:example"
        }
      ]
    },
    {
      "name": "compare-slider-controlled-demo",
      "type": "registry:example",
      "dependencies": [
        "lucide-react"
      ],
      "registryDependencies": [
        "compare-slider",
        "button",
        "label",
        "slider"
      ],
      "files": [
        {
          "path": "examples/compare-slider-controlled-demo.tsx",
          "type": "registry:example"
        }
      ]
    },
    {
      "name": "compare-slider-customization-demo",
      "type": "registry:example",
      "registryDependencies": [
        "compare-slider"
      ],
      "files": [
        {
          "path": "examples/compare-slider-customization-demo.tsx",
          "type": "registry:example"
        }
      ]
    },
    {
      "name": "compare-slider-vertical-demo",
      "type": "registry:example",
      "registryDependencies": [
        "compare-slider"
      ],
      "files": [
        {
          "path": "examples/compare-slider-vertical-demo.tsx",
          "type": "registry:example"
        }
      ]
    },
    {
      "name": "cropper-demo",
      "type": "registry:example",
      "dependencies": [
        "class-variance-authority"
      ],
      "registryDependencies": [
        "cropper"
      ],
      "files": [
        {
          "path": "examples/cropper-demo.tsx",
          "type": "registry:example"
        }
      ]
    },
    {
      "name": "cropper-controlled-demo",
      "type": "registry:example",
      "dependencies": [
        "class-variance-authority"
      ],
      "registryDependencies": [
        "cropper",
        "button",
        "label",
        "slider"
      ],
      "files": [
        {
          "path": "examples/cropper-controlled-demo.tsx",
          "type": "registry:example"
        }
      ]
    },
    {
      "name": "cropper-file-upload-demo",
      "type": "registry:example",
      "dependencies": [
        "class-variance-authority",
        "@hookform/resolvers",
        "react-hook-form",
        "zod"
      ],
      "registryDependencies": [
        "cropper",
        "button",
        "dialog",
        "label",
        "slider"
      ],
      "files": [
        {
          "path": "examples/cropper-file-upload-demo.tsx",
          "type": "registry:example"
        }
      ]
    },
    {
      "name": "cropper-shapes-demo",
      "type": "registry:example",
      "dependencies": [
        "class-variance-authority"
      ],
      "registryDependencies": [
        "cropper",
        "label",
        "select",
        "switch"
      ],
      "files": [
        {
          "path": "examples/cropper-shapes-demo.tsx",
          "type": "registry:example"
        }
      ]
    },
    {
      "name": "cropper-video-demo",
      "type": "registry:example",
      "dependencies": [
        "class-variance-authority"
      ],
      "registryDependencies": [
        "cropper",
        "button",
        "label",
        "select"
      ],
      "files": [
        {
          "path": "examples/cropper-video-demo.tsx",
          "type": "registry:example"
        }
      ]
    },
    {
      "name": "data-grid-demo",
      "type": "registry:example",
      "dependencies": [
        "@tanstack/react-table",
        "@tanstack/react-virtual",
        "lucide-react",
        "sonner"
      ],
      "devDependencies": [
        "@faker-js/faker"
      ],
      "registryDependencies": [
        "data-grid"
      ],
      "files": [
        {
          "path": "examples/data-grid-demo.tsx",
          "type": "registry:example"
        }
      ]
    },
    {
      "name": "data-table-demo",
      "type": "registry:example",
      "dependencies": [
        "lucide-react"
      ],
      "registryDependencies": [
        "data-table"
      ],
      "files": [
        {
          "path": "examples/data-table-demo.tsx",
          "type": "registry:example"
        }
      ]
    },
    {
      "name": "editable-demo",
      "type": "registry:example",
      "registryDependencies": [
        "button",
        "editable"
      ],
      "files": [
        {
          "path": "examples/editable-demo.tsx",
          "type": "registry:example"
        }
      ]
    },
    {
      "name": "editable-autosize-demo",
      "type": "registry:example",
      "registryDependencies": [
        "button",
        "editable"
      ],
      "files": [
        {
          "path": "examples/editable-autosize-demo.tsx",
          "type": "registry:example"
        }
      ]
    },
    {
      "name": "editable-double-click-demo",
      "type": "registry:example",
      "registryDependencies": [
        "button",
        "editable"
      ],
      "files": [
        {
          "path": "examples/editable-double-click-demo.tsx",
          "type": "registry:example"
        }
      ]
    },
    {
      "name": "editable-form-demo",
      "type": "registry:example",
      "registryDependencies": [
        "button",
        "editable",
        "form"
      ],
      "files": [
        {
          "path": "examples/editable-form-demo.tsx",
          "type": "registry:example"
        }
      ]
    },
    {
      "name": "editable-todo-list-demo",
      "type": "registry:example",
      "registryDependencies": [
        "button",
        "checkbox",
        "editable"
      ],
      "files": [
        {
          "path": "examples/editable-todo-list-demo.tsx",
          "type": "registry:example"
        }
      ]
    },
    {
      "name": "file-upload-demo",
      "type": "registry:example",
      "dependencies": [
        "lucide-react",
        "sonner"
      ],
      "registryDependencies": [
        "button",
        "file-upload"
      ],
      "files": [
        {
          "path": "examples/file-upload-demo.tsx",
          "type": "registry:example"
        }
      ]
    },
    {
      "name": "file-upload-chat-input-demo",
      "type": "registry:example",
      "dependencies": [
        "lucide-react",
        "sonner",
        "uploadthing",
        "@uploadthing/react"
      ],
      "registryDependencies": [
        "button",
        "file-upload",
        "textarea"
      ],
      "files": [
        {
          "path": "examples/file-upload-chat-input-demo.tsx",
          "type": "registry:example"
        }
      ]
    },
    {
      "name": "file-upload-circular-progress-demo",
      "type": "registry:example",
      "dependencies": [
        "lucide-react"
      ],
      "registryDependencies": [
        "button",
        "file-upload"
      ],
      "files": [
        {
          "path": "examples/file-upload-circular-progress-demo.tsx",
          "type": "registry:example"
        }
      ]
    },
    {
      "name": "file-upload-direct-upload-demo",
      "type": "registry:example",
      "dependencies": [
        "lucide-react",
        "sonner"
      ],
      "registryDependencies": [
        "button",
        "file-upload"
      ],
      "files": [
        {
          "path": "examples/file-upload-direct-upload-demo.tsx",
          "type": "registry:example"
        }
      ]
    },
    {
      "name": "file-upload-fill-progress-demo",
      "type": "registry:example",
      "dependencies": [
        "lucide-react"
      ],
      "registryDependencies": [
        "button",
        "file-upload"
      ],
      "files": [
        {
          "path": "examples/file-upload-fill-progress-demo.tsx",
          "type": "registry:example"
        }
      ]
    },
    {
      "name": "file-upload-form-demo",
      "type": "registry:example",
      "dependencies": [
        "lucide-react",
        "@hookform/resolvers/zod",
        "zod"
      ],
      "registryDependencies": [
        "button",
        "file-upload",
        "form"
      ],
      "files": [
        {
          "path": "examples/file-upload-form-demo.tsx",
          "type": "registry:example"
        }
      ]
    },
    {
      "name": "file-upload-uploadthing-demo",
      "type": "registry:example",
      "dependencies": [
        "lucide-react",
        "uploadthing",
        "@uploadthing/react"
      ],
      "registryDependencies": [
        "button",
        "file-upload"
      ],
      "files": [
        {
          "path": "examples/file-upload-uploadthing-demo.tsx",
          "type": "registry:example"
        }
      ]
    },
    {
      "name": "file-upload-validation-demo",
      "type": "registry:example",
      "dependencies": [
        "lucide-react",
        "sonner"
      ],
      "registryDependencies": [
        "button",
        "file-upload"
      ],
      "files": [
        {
          "path": "examples/file-upload-validation-demo.tsx",
          "type": "registry:example"
        }
      ]
    },
    {
      "name": "fps-demo",
      "type": "registry:example",
      "registryDependencies": [
        "fps"
      ],
      "files": [
        {
          "path": "examples/fps-demo.tsx",
          "type": "registry:example"
        }
      ]
    },
    {
      "name": "fps-strategy-demo",
      "type": "registry:example",
      "registryDependencies": [
        "fps"
      ],
      "files": [
        {
          "path": "examples/fps-strategy-demo.tsx",
          "type": "registry:example"
        }
      ]
    },
    {
      "name": "hitbox-demo",
      "type": "registry:example",
      "dependencies": [
        "lucide-react"
      ],
      "registryDependencies": [
        "checkbox",
        "hitbox"
      ],
      "files": [
        {
          "path": "examples/hitbox-demo.tsx",
          "type": "registry:example"
        }
      ]
    },
    {
      "name": "hitbox-sizes-demo",
      "type": "registry:example",
      "registryDependencies": [
        "checkbox",
        "hitbox"
      ],
      "files": [
        {
          "path": "examples/hitbox-sizes-demo.tsx",
          "type": "registry:example"
        }
      ]
    },
    {
      "name": "hitbox-positions-demo",
      "type": "registry:example",
      "registryDependencies": [
        "checkbox",
        "hitbox"
      ],
      "files": [
        {
          "path": "examples/hitbox-positions-demo.tsx",
          "type": "registry:example"
        }
      ]
    },
    {
      "name": "hitbox-radii-demo",
      "type": "registry:example",
      "dependencies": [
        "lucide-react"
      ],
      "registryDependencies": [
        "checkbox",
        "hitbox"
      ],
      "files": [
        {
          "path": "examples/hitbox-radii-demo.tsx",
          "type": "registry:example"
        }
      ]
    },
    {
      "name": "hitbox-debug-demo",
      "type": "registry:example",
      "registryDependencies": [
        "button",
        "hitbox"
      ],
      "files": [
        {
          "path": "examples/hitbox-debug-demo.tsx",
          "type": "registry:example"
        }
      ]
    },
    {
      "name": "segmented-input-demo",
      "type": "registry:example",
      "dependencies": [
        "class-variance-authority"
      ],
      "registryDependencies": [
        "segmented-input"
      ],
      "files": [
        {
          "path": "examples/segmented-input-demo.tsx",
          "type": "registry:example"
        }
      ]
    },
    {
      "name": "segmented-input-form-demo",
      "type": "registry:example",
      "dependencies": [
        "class-variance-authority"
      ],
      "registryDependencies": [
        "button",
        "segmented-input"
      ],
      "files": [
        {
          "path": "examples/segmented-input-form-demo.tsx",
          "type": "registry:example"
        }
      ]
    },
    {
      "name": "segmented-input-rgb-demo",
      "type": "registry:example",
      "dependencies": [
        "class-variance-authority"
      ],
      "registryDependencies": [
        "segmented-input"
      ],
      "files": [
        {
          "path": "examples/segmented-input-rgb-demo.tsx",
          "type": "registry:example"
        }
      ]
    },
    {
      "name": "segmented-input-vertical-demo",
      "type": "registry:example",
      "dependencies": [
        "class-variance-authority"
      ],
      "registryDependencies": [
        "segmented-input"
      ],
      "files": [
        {
          "path": "examples/segmented-input-vertical-demo.tsx",
          "type": "registry:example"
        }
      ]
    },
    {
      "name": "marquee-demo",
      "type": "registry:example",
      "registryDependencies": [
        "marquee"
      ],
      "files": [
        {
          "path": "examples/marquee-demo.tsx",
          "type": "registry:example"
        }
      ]
    },
    {
      "name": "marquee-logo-demo",
      "type": "registry:example",
      "registryDependencies": [
        "marquee"
      ],
      "files": [
        {
          "path": "examples/marquee-logo-demo.tsx",
          "type": "registry:example"
        }
      ]
    },
    {
      "name": "marquee-vertical-demo",
      "type": "registry:example",
      "registryDependencies": [
        "marquee"
      ],
      "files": [
        {
          "path": "examples/marquee-vertical-demo.tsx",
          "type": "registry:example"
        }
      ]
    },
    {
      "name": "marquee-rtl-demo",
      "type": "registry:example",
      "registryDependencies": [
        "marquee"
      ],
      "files": [
        {
          "path": "examples/marquee-rtl-demo.tsx",
          "type": "registry:example"
        }
      ]
    },
    {
      "name": "mask-input-demo",
      "type": "registry:example",
      "registryDependencies": [
        "mask-input"
      ],
      "files": [
        {
          "path": "examples/mask-input-demo.tsx",
          "type": "registry:example"
        }
      ]
    },
    {
      "name": "mask-input-custom-pattern-demo",
      "type": "registry:example",
      "registryDependencies": [
        "label",
        "mask-input"
      ],
      "files": [
        {
          "path": "examples/mask-input-custom-pattern-demo.tsx",
          "type": "registry:example"
        }
      ]
    },
    {
      "name": "mask-input-validation-modes-demo",
      "type": "registry:example",
      "registryDependencies": [
        "badge",
        "card",
        "label",
        "mask-input"
      ],
      "files": [
        {
          "path": "examples/mask-input-validation-modes-demo.tsx",
          "type": "registry:example"
        }
      ]
    },
    {
      "name": "mask-input-card-information-demo",
      "type": "registry:example",
      "registryDependencies": [
        "card",
        "label",
        "mask-input"
      ],
      "files": [
        {
          "path": "examples/mask-input-card-information-demo.tsx",
          "type": "registry:example"
        }
      ]
    },
    {
<<<<<<< HEAD
      "name": "action-bar-demo",
      "type": "registry:component",
      "title": "Action Bar Demo",
      "description": "Example showing how to use the action bar component with a selectable task list.",
      "files": [
        {
          "path": "registry/default/examples/action-bar-demo.tsx",
          "type": "registry:example"
        }
      ]
    },
    {
      "name": "action-bar-position-demo",
      "type": "registry:component",
      "title": "Action Bar Position Demo",
      "description": "Example showing action bar positioning with side and align options.",
      "files": [
        {
          "path": "registry/default/examples/action-bar-position-demo.tsx",
          "type": "registry:example"
        }
      ]
    },
    {
      "name": "angle-slider-demo",
      "type": "registry:component",
      "title": "Angle Slider Demo",
      "description": "Example showing how to use the angle slider component.",
=======
      "name": "mask-input-form-demo",
      "type": "registry:example",
      "dependencies": [
        "@hookform/resolvers/zod",
        "react-hook-form",
        "zod"
      ],
      "registryDependencies": [
        "button",
        "form",
        "mask-input"
      ],
>>>>>>> 09583771
      "files": [
        {
          "path": "examples/mask-input-form-demo.tsx",
          "type": "registry:example"
        }
      ]
    },
    {
      "name": "kanban-demo",
      "type": "registry:example",
      "dependencies": [
        "@dnd-kit/core",
        "@dnd-kit/modifiers",
        "@dnd-kit/sortable",
        "@dnd-kit/utilities",
        "lucide-react"
      ],
      "registryDependencies": [
        "badge",
        "button",
        "kanban"
      ],
      "files": [
        {
          "path": "examples/kanban-demo.tsx",
          "type": "registry:example"
        }
      ]
    },
    {
      "name": "kanban-dynamic-overlay-demo",
      "type": "registry:example",
      "dependencies": [
        "@dnd-kit/core",
        "@dnd-kit/modifiers",
        "@dnd-kit/sortable",
        "@dnd-kit/utilities",
        "lucide-react"
      ],
      "registryDependencies": [
        "badge",
        "button",
        "kanban"
      ],
      "files": [
        {
          "path": "examples/kanban-dynamic-overlay-demo.tsx",
          "type": "registry:example"
        }
      ]
    },
    {
      "name": "key-value-demo",
      "type": "registry:example",
      "registryDependencies": [
        "key-value"
      ],
      "files": [
        {
          "path": "examples/key-value-demo.tsx",
          "type": "registry:example"
        }
      ]
    },
    {
      "name": "key-value-form-demo",
      "type": "registry:example",
      "dependencies": [
        "@hookform/resolvers",
        "react-hook-form",
        "zod",
        "sonner"
      ],
      "registryDependencies": [
        "key-value",
        "button",
        "form",
        "input"
      ],
      "files": [
        {
          "path": "examples/key-value-form-demo.tsx",
          "type": "registry:example"
        }
      ]
    },
    {
      "name": "key-value-validation-demo",
      "type": "registry:example",
      "registryDependencies": [
        "key-value"
      ],
      "files": [
        {
          "path": "examples/key-value-validation-demo.tsx",
          "type": "registry:example"
        }
      ]
    },
    {
      "name": "key-value-paste-demo",
      "type": "registry:example",
      "dependencies": [
        "lucide-react"
      ],
      "registryDependencies": [
        "key-value"
      ],
      "files": [
        {
          "path": "examples/key-value-paste-demo.tsx",
          "type": "registry:example"
        }
      ]
    },
    {
      "name": "listbox-demo",
      "type": "registry:example",
      "registryDependencies": [
        "listbox"
      ],
      "files": [
        {
          "path": "examples/listbox-demo.tsx",
          "type": "registry:example"
        }
      ]
    },
    {
      "name": "listbox-grid-demo",
      "type": "registry:example",
      "registryDependencies": [
        "listbox"
      ],
      "files": [
        {
          "path": "examples/listbox-grid-demo.tsx",
          "type": "registry:example"
        }
      ]
    },
    {
      "name": "listbox-group-demo",
      "type": "registry:example",
      "registryDependencies": [
        "listbox"
      ],
      "files": [
        {
          "path": "examples/listbox-group-demo.tsx",
          "type": "registry:example"
        }
      ]
    },
    {
      "name": "listbox-horizontal-demo",
      "type": "registry:example",
      "registryDependencies": [
        "listbox"
      ],
      "files": [
        {
          "path": "examples/listbox-horizontal-demo.tsx",
          "type": "registry:example"
        }
      ]
    },
    {
      "name": "masonry-demo",
      "type": "registry:example",
      "registryDependencies": [
        "masonry"
      ],
      "files": [
        {
          "path": "examples/masonry-demo.tsx",
          "type": "registry:example"
        }
      ]
    },
    {
      "name": "masonry-linear-demo",
      "type": "registry:example",
      "registryDependencies": [
        "masonry",
        "skeleton"
      ],
      "files": [
        {
          "path": "examples/masonry-linear-demo.tsx",
          "type": "registry:example"
        }
      ]
    },
    {
      "name": "masonry-ssr-demo",
      "type": "registry:example",
      "registryDependencies": [
        "masonry",
        "skeleton"
      ],
      "files": [
        {
          "path": "examples/masonry-ssr-demo.tsx",
          "type": "registry:example"
        }
      ]
    },
    {
      "name": "media-player-demo",
      "type": "registry:example",
      "dependencies": [
        "lucide-react",
        "media-chrome"
      ],
      "registryDependencies": [
        "button",
        "media-player",
        "select",
        "slider",
        "tooltip"
      ],
      "files": [
        {
          "path": "examples/media-player-demo.tsx",
          "type": "registry:example"
        }
      ]
    },
    {
      "name": "media-player-audio-demo",
      "type": "registry:example",
      "dependencies": [
        "lucide-react",
        "media-chrome"
      ],
      "registryDependencies": [
        "button",
        "media-player",
        "select",
        "slider",
        "tooltip"
      ],
      "files": [
        {
          "path": "examples/media-player-audio-demo.tsx",
          "type": "registry:example"
        }
      ]
    },
    {
      "name": "media-player-error-demo",
      "type": "registry:example",
      "dependencies": [
        "lucide-react",
        "media-chrome"
      ],
      "registryDependencies": [
        "button",
        "media-player",
        "slider",
        "tooltip"
      ],
      "files": [
        {
          "path": "examples/media-player-error-demo.tsx",
          "type": "registry:example"
        }
      ]
    },
    {
      "name": "media-player-hls-demo",
      "type": "registry:example",
      "dependencies": [
        "lucide-react",
        "media-chrome",
        "@mux/mux-video-react"
      ],
      "registryDependencies": [
        "button",
        "media-player",
        "select",
        "slider",
        "tooltip"
      ],
      "files": [
        {
          "path": "examples/media-player-hls-demo.tsx",
          "type": "registry:example"
        }
      ]
    },
    {
      "name": "media-player-playlist-demo",
      "type": "registry:example",
      "dependencies": [
        "lucide-react",
        "media-chrome"
      ],
      "registryDependencies": [
        "button",
        "media-player",
        "scroll-area"
      ],
      "files": [
        {
          "path": "examples/media-player-playlist-demo.tsx",
          "type": "registry:example"
        }
      ]
    },
    {
      "name": "media-player-settings-demo",
      "type": "registry:example",
      "dependencies": [
        "lucide-react",
        "media-chrome"
      ],
      "registryDependencies": [
        "badge",
        "button",
        "dropdown-menu",
        "media-player",
        "select",
        "slider",
        "tooltip"
      ],
      "files": [
        {
          "path": "examples/media-player-settings-demo.tsx",
          "type": "registry:example"
        }
      ]
    },
    {
      "name": "mention-demo",
      "type": "registry:example",
      "dependencies": [
        "@diceui/mention",
        "lucide-react"
      ],
      "files": [
        {
          "path": "examples/mention-demo.tsx",
          "type": "registry:example"
        }
      ]
    },
    {
      "name": "mention-custom-filter-demo",
      "type": "registry:example",
      "dependencies": [
        "@diceui/mention",
        "lucide-react"
      ],
      "files": [
        {
          "path": "examples/mention-custom-filter-demo.tsx",
          "type": "registry:example"
        }
      ]
    },
    {
      "name": "mention-custom-trigger-demo",
      "type": "registry:example",
      "dependencies": [
        "@diceui/mention",
        "lucide-react"
      ],
      "files": [
        {
          "path": "examples/mention-custom-trigger-demo.tsx",
          "type": "registry:example"
        }
      ]
    },
    {
      "name": "qr-code-demo",
      "type": "registry:example",
      "registryDependencies": [
        "qr-code"
      ],
      "files": [
        {
          "path": "examples/qr-code-demo.tsx",
          "type": "registry:example"
        }
      ]
    },
    {
      "name": "qr-code-customization-demo",
      "type": "registry:example",
      "registryDependencies": [
        "qr-code"
      ],
      "files": [
        {
          "path": "examples/qr-code-customization-demo.tsx",
          "type": "registry:example"
        }
      ]
    },
    {
      "name": "qr-code-formats-demo",
      "type": "registry:example",
      "registryDependencies": [
        "button",
        "qr-code"
      ],
      "files": [
        {
          "path": "examples/qr-code-formats-demo.tsx",
          "type": "registry:example"
        }
      ]
    },
    {
      "name": "qr-code-overlay-demo",
      "type": "registry:example",
      "dependencies": [
        "lucide-react"
      ],
      "registryDependencies": [
        "qr-code"
      ],
      "files": [
        {
          "path": "examples/qr-code-overlay-demo.tsx",
          "type": "registry:example"
        }
      ]
    },
    {
      "name": "rating-demo",
      "type": "registry:example",
      "registryDependencies": [
        "rating"
      ],
      "files": [
        {
          "path": "examples/rating-demo.tsx",
          "type": "registry:example"
        }
      ]
    },
    {
      "name": "rating-themes-demo",
      "type": "registry:example",
      "dependencies": [
        "lucide-react"
      ],
      "registryDependencies": [
        "rating"
      ],
      "files": [
        {
          "path": "examples/rating-themes-demo.tsx",
          "type": "registry:example"
        }
      ]
    },
    {
      "name": "rating-controlled-demo",
      "type": "registry:example",
      "registryDependencies": [
        "rating",
        "button"
      ],
      "files": [
        {
          "path": "examples/rating-controlled-demo.tsx",
          "type": "registry:example"
        }
      ]
    },
    {
      "name": "rating-form-demo",
      "type": "registry:example",
      "dependencies": [
        "@hookform/resolvers/zod",
        "react-hook-form",
        "zod",
        "sonner"
      ],
      "registryDependencies": [
        "rating",
        "button",
        "form"
      ],
      "files": [
        {
          "path": "examples/rating-form-demo.tsx",
          "type": "registry:example"
        }
      ]
    },
    {
      "name": "relative-time-card-demo",
      "type": "registry:example",
      "registryDependencies": [
        "button",
        "hover-card"
      ],
      "files": [
        {
          "path": "examples/relative-time-card-demo.tsx",
          "type": "registry:example"
        }
      ]
    },
    {
      "name": "relative-time-card-timezones-demo",
      "type": "registry:example",
      "registryDependencies": [
        "hover-card",
        "relative-time-card"
      ],
      "files": [
        {
          "path": "examples/relative-time-card-timezones-demo.tsx",
          "type": "registry:example"
        }
      ]
    },
    {
      "name": "relative-time-card-variants-demo",
      "type": "registry:example",
      "registryDependencies": [
        "button",
        "hover-card"
      ],
      "files": [
        {
          "path": "examples/relative-time-card-variants-demo.tsx",
          "type": "registry:example"
        }
      ]
    },
    {
      "name": "scroller-demo",
      "type": "registry:example",
      "registryDependencies": [
        "scroller"
      ],
      "files": [
        {
          "path": "examples/scroller-demo.tsx",
          "type": "registry:example"
        }
      ]
    },
    {
      "name": "scroller-hidden-demo",
      "type": "registry:example",
      "registryDependencies": [
        "scroller"
      ],
      "files": [
        {
          "path": "examples/scroller-hidden-demo.tsx",
          "type": "registry:example"
        }
      ]
    },
    {
      "name": "scroller-horizontal-demo",
      "type": "registry:example",
      "registryDependencies": [
        "scroller"
      ],
      "files": [
        {
          "path": "examples/scroller-horizontal-demo.tsx",
          "type": "registry:example"
        }
      ]
    },
    {
      "name": "scroller-navigation-demo",
      "type": "registry:example",
      "registryDependencies": [
        "scroller"
      ],
      "files": [
        {
          "path": "examples/scroller-navigation-demo.tsx",
          "type": "registry:example"
        }
      ]
    },
    {
      "name": "scroll-spy-demo",
      "type": "registry:example",
      "registryDependencies": [
        "scroll-spy"
      ],
      "files": [
        {
          "path": "examples/scroll-spy-demo.tsx",
          "type": "registry:example"
        }
      ]
    },
    {
      "name": "scroll-spy-controlled-demo",
      "type": "registry:example",
      "registryDependencies": [
        "scroll-spy",
        "button"
      ],
      "files": [
        {
          "path": "examples/scroll-spy-controlled-demo.tsx",
          "type": "registry:example"
        }
      ]
    },
    {
      "name": "scroll-spy-vertical-demo",
      "type": "registry:example",
      "registryDependencies": [
        "scroll-spy"
      ],
      "files": [
        {
          "path": "examples/scroll-spy-vertical-demo.tsx",
          "type": "registry:example"
        }
      ]
    },
    {
      "name": "sortable-demo",
      "type": "registry:example",
      "dependencies": [
        "@dnd-kit/core",
        "@dnd-kit/modifiers",
        "@dnd-kit/sortable",
        "@dnd-kit/utilities",
        "lucide-react"
      ],
      "registryDependencies": [
        "sortable"
      ],
      "files": [
        {
          "path": "examples/sortable-demo.tsx",
          "type": "registry:example"
        }
      ]
    },
    {
      "name": "sortable-dynamic-overlay-demo",
      "type": "registry:example",
      "dependencies": [
        "@dnd-kit/core",
        "@dnd-kit/modifiers",
        "@dnd-kit/sortable",
        "@dnd-kit/utilities",
        "lucide-react"
      ],
      "registryDependencies": [
        "sortable"
      ],
      "files": [
        {
          "path": "examples/sortable-dynamic-overlay-demo.tsx",
          "type": "registry:example"
        }
      ]
    },
    {
      "name": "sortable-handle-demo",
      "type": "registry:example",
      "dependencies": [
        "@dnd-kit/core",
        "@dnd-kit/modifiers",
        "@dnd-kit/sortable",
        "@dnd-kit/utilities",
        "lucide-react"
      ],
      "registryDependencies": [
        "button",
        "sortable",
        "table"
      ],
      "files": [
        {
          "path": "examples/sortable-handle-demo.tsx",
          "type": "registry:example"
        }
      ]
    },
    {
      "name": "sortable-primitive-values-demo",
      "type": "registry:example",
      "dependencies": [
        "@dnd-kit/core",
        "@dnd-kit/modifiers",
        "@dnd-kit/sortable",
        "@dnd-kit/utilities",
        "lucide-react"
      ],
      "registryDependencies": [
        "sortable"
      ],
      "files": [
        {
          "path": "examples/sortable-primitive-values-demo.tsx",
          "type": "registry:example"
        }
      ]
    },
    {
      "name": "stack-demo",
      "type": "registry:example",
      "registryDependencies": [
        "stack"
      ],
      "files": [
        {
          "path": "examples/stack-demo.tsx",
          "type": "registry:example"
        }
      ]
    },
    {
      "name": "stack-no-expand-demo",
      "type": "registry:example",
      "registryDependencies": [
        "stack"
      ],
      "files": [
        {
          "path": "examples/stack-no-expand-demo.tsx",
          "type": "registry:example"
        }
      ]
    },
    {
      "name": "stack-side-demo",
      "type": "registry:example",
      "registryDependencies": [
        "stack"
      ],
      "files": [
        {
          "path": "examples/stack-side-demo.tsx",
          "type": "registry:example"
        }
      ]
    },
    {
      "name": "stat-demo",
      "type": "registry:example",
      "dependencies": [
        "lucide-react"
      ],
      "registryDependencies": [
        "stat",
        "dropdown-menu"
      ],
      "files": [
        {
          "path": "examples/stat-demo.tsx",
          "type": "registry:example"
        }
      ]
    },
    {
      "name": "stat-variants-demo",
      "type": "registry:example",
      "dependencies": [
        "lucide-react"
      ],
      "registryDependencies": [
        "stat"
      ],
      "files": [
        {
          "path": "examples/stat-variants-demo.tsx",
          "type": "registry:example"
        }
      ]
    },
    {
      "name": "stat-layout-demo",
      "type": "registry:example",
      "dependencies": [
        "lucide-react"
      ],
      "registryDependencies": [
        "stat"
      ],
      "files": [
        {
          "path": "examples/stat-layout-demo.tsx",
          "type": "registry:example"
        }
      ]
    },
    {
      "name": "stepper-demo",
      "type": "registry:example",
      "registryDependencies": [
        "stepper"
      ],
      "files": [
        {
          "path": "examples/stepper-demo.tsx",
          "type": "registry:example"
        }
      ]
    },
    {
      "name": "stepper-form-demo",
      "type": "registry:example",
      "dependencies": [
        "@hookform/resolvers/zod",
        "react-hook-form",
        "zod"
      ],
      "registryDependencies": [
        "stepper",
        "button",
        "form",
        "input",
        "textarea"
      ],
      "files": [
        {
          "path": "examples/stepper-form-demo.tsx",
          "type": "registry:example"
        }
      ]
    },
    {
      "name": "stepper-validation-demo",
      "type": "registry:example",
      "dependencies": [
        "@hookform/resolvers",
        "react-hook-form",
        "sonner",
        "zod"
      ],
      "registryDependencies": [
        "stepper",
        "form"
      ],
      "files": [
        {
          "path": "examples/stepper-validation-demo.tsx",
          "type": "registry:example"
        }
      ]
    },
    {
      "name": "stepper-vertical-demo",
      "type": "registry:example",
      "registryDependencies": [
        "stepper"
      ],
      "files": [
        {
          "path": "examples/stepper-vertical-demo.tsx",
          "type": "registry:example"
        }
      ]
    },
    {
      "name": "tags-input-demo",
      "type": "registry:example",
      "dependencies": [
        "@diceui/tags-input",
        "lucide-react"
      ],
      "registryDependencies": [
        "tags-input"
      ],
      "files": [
        {
          "path": "examples/tags-input-demo.tsx",
          "type": "registry:example"
        }
      ]
    },
    {
      "name": "tags-input-editable-demo",
      "type": "registry:example",
      "dependencies": [
        "@diceui/tags-input",
        "lucide-react"
      ],
      "registryDependencies": [
        "button",
        "tags-input"
      ],
      "files": [
        {
          "path": "examples/tags-input-editable-demo.tsx",
          "type": "registry:example"
        }
      ]
    },
    {
      "name": "tags-input-sortable-demo",
      "type": "registry:example",
      "dependencies": [
        "@diceui/tags-input",
        "@dnd-kit/core",
        "@dnd-kit/modifiers",
        "@dnd-kit/sortable",
        "@dnd-kit/utilities",
        "lucide-react"
      ],
      "registryDependencies": [
        "button",
        "tags-input"
      ],
      "files": [
        {
          "path": "examples/tags-input-sortable-demo.tsx",
          "type": "registry:example"
        }
      ]
    },
    {
      "name": "tags-input-validation-demo",
      "type": "registry:example",
      "dependencies": [
        "@diceui/tags-input",
        "lucide-react"
      ],
      "registryDependencies": [
        "button",
        "tags-input"
      ],
      "files": [
        {
          "path": "examples/tags-input-validation-demo.tsx",
          "type": "registry:example"
        }
      ]
    },
    {
      "name": "time-picker-demo",
      "type": "registry:example",
      "files": [
        {
          "path": "examples/time-picker-demo.tsx",
          "type": "registry:example"
        }
      ]
    },
    {
      "name": "time-picker-step-demo",
      "type": "registry:example",
      "files": [
        {
          "path": "examples/time-picker-step-demo.tsx",
          "type": "registry:example"
        }
      ]
    },
    {
      "name": "time-picker-seconds-demo",
      "type": "registry:example",
      "files": [
        {
          "path": "examples/time-picker-seconds-demo.tsx",
          "type": "registry:example"
        }
      ]
    },
    {
      "name": "time-picker-controlled-demo",
      "type": "registry:example",
      "files": [
        {
          "path": "examples/time-picker-controlled-demo.tsx",
          "type": "registry:example"
        }
      ]
    },
    {
      "name": "time-picker-form-demo",
      "type": "registry:example",
      "registryDependencies": [
        "button",
        "form",
        "sonner"
      ],
      "files": [
        {
          "path": "examples/time-picker-form-demo.tsx",
          "type": "registry:example"
        }
      ]
    },
    {
      "name": "time-picker-placeholder-demo",
      "type": "registry:example",
      "registryDependencies": [
        "time-picker"
      ],
      "files": [
        {
          "path": "examples/time-picker-placeholder-demo.tsx",
          "type": "registry:example"
        }
      ]
    },
    {
      "name": "timeline-demo",
      "type": "registry:example",
      "files": [
        {
          "path": "examples/timeline-demo.tsx",
          "type": "registry:example"
        }
      ]
    },
    {
      "name": "timeline-horizontal-demo",
      "type": "registry:example",
      "registryDependencies": [
        "timeline"
      ],
      "files": [
        {
          "path": "examples/timeline-horizontal-demo.tsx",
          "type": "registry:example"
        }
      ]
    },
    {
      "name": "timeline-rtl-demo",
      "type": "registry:example",
      "files": [
        {
          "path": "examples/timeline-rtl-demo.tsx",
          "type": "registry:example"
        }
      ]
    },
    {
      "name": "timeline-alternate-demo",
      "type": "registry:example",
      "files": [
        {
          "path": "examples/timeline-alternate-demo.tsx",
          "type": "registry:example"
        }
      ]
    },
    {
      "name": "timeline-horizontal-alternate-demo",
      "type": "registry:example",
      "files": [
        {
          "path": "examples/timeline-horizontal-alternate-demo.tsx",
          "type": "registry:example"
        }
      ]
    },
    {
      "name": "timeline-custom-dot-demo",
      "type": "registry:example",
      "dependencies": [
        "lucide-react"
      ],
      "files": [
        {
          "path": "examples/timeline-custom-dot-demo.tsx",
          "type": "registry:example"
        }
      ]
    },
    {
      "name": "tour-demo",
      "type": "registry:example",
      "dependencies": [
        "@radix-ui/react-slot",
        "lucide-react"
      ],
      "registryDependencies": [
        "button",
        "tour"
      ],
      "files": [
        {
          "path": "examples/tour-demo.tsx",
          "type": "registry:example"
        }
      ]
    },
    {
      "name": "tour-controlled-demo",
      "type": "registry:example",
      "dependencies": [
        "@radix-ui/react-slot",
        "lucide-react"
      ],
      "registryDependencies": [
        "button",
        "tour"
      ],
      "files": [
        {
          "path": "examples/tour-controlled-demo.tsx",
          "type": "registry:example"
        }
      ]
    },
    {
      "name": "client-only",
      "type": "registry:component",
      "files": [
        {
          "path": "components/client-only.tsx",
          "type": "registry:component"
        }
      ]
    },
    {
      "name": "direction-provider",
      "type": "registry:component",
      "files": [
        {
          "path": "components/direction-provider.tsx",
          "type": "registry:component"
        }
      ]
    },
    {
      "name": "hitbox",
      "type": "registry:component",
      "dependencies": [
        "@radix-ui/react-slot",
        "class-variance-authority"
      ],
      "files": [
        {
          "path": "components/hitbox.tsx",
          "type": "registry:component"
        }
      ]
    },
    {
      "name": "portal",
      "type": "registry:component",
      "files": [
        {
          "path": "components/portal.tsx",
          "type": "registry:component"
        }
      ]
    },
    {
      "name": "presence",
      "type": "registry:component",
      "files": [
        {
          "path": "components/presence.tsx",
          "type": "registry:component"
        }
      ]
    },
    {
      "name": "visually-hidden",
      "type": "registry:component",
      "dependencies": [
        "@radix-ui/react-slot"
      ],
      "files": [
        {
          "path": "components/visually-hidden.tsx",
          "type": "registry:component"
        }
      ]
    },
    {
      "name": "visually-hidden-input",
      "type": "registry:component",
      "files": [
        {
          "path": "components/visually-hidden-input.tsx",
          "type": "registry:component"
        }
      ]
    }
  ]
}<|MERGE_RESOLUTION|>--- conflicted
+++ resolved
@@ -3,23 +3,6 @@
   "homepage": "https://diceui.com",
   "items": [
     {
-<<<<<<< HEAD
-      "name": "action-bar",
-      "type": "registry:component",
-      "title": "Action Bar",
-      "description": "A floating action bar that appears at the bottom or top of the viewport to display contextual actions for selected items.",
-      "dependencies": ["@radix-ui/react-slot"],
-      "files": [
-        {
-          "path": "registry/default/ui/action-bar.tsx",
-          "type": "registry:ui"
-        },
-        {
-          "path": "registry/default/lib/compose-refs.ts",
-          "type": "registry:lib"
-        }
-      ]
-=======
       "name": "style",
       "type": "registry:style",
       "dependencies": [
@@ -39,7 +22,30 @@
         }
       },
       "cssVars": {}
->>>>>>> 09583771
+    },
+    {
+      "name": "action-bar",
+      "type": "registry:ui",
+      "dependencies": [
+        "@radix-ui/react-slot"
+      ],
+      "registryDependencies": [
+        "button"
+      ],
+      "files": [
+        {
+          "path": "ui/action-bar.tsx",
+          "type": "registry:ui"
+        },
+        {
+          "path": "components/portal.tsx",
+          "type": "registry:component"
+        },
+        {
+          "path": "lib/compose-refs.ts",
+          "type": "registry:lib"
+        }
+      ]
     },
     {
       "name": "angle-slider",
@@ -805,6 +811,42 @@
       ]
     },
     {
+      "name": "action-bar-demo",
+      "type": "registry:example",
+      "dependencies": [
+        "lucide-react"
+      ],
+      "registryDependencies": [
+        "action-bar",
+        "checkbox"
+      ],
+      "files": [
+        {
+          "path": "examples/action-bar-demo.tsx",
+          "type": "registry:example"
+        }
+      ]
+    },
+    {
+      "name": "action-bar-position-demo",
+      "type": "registry:example",
+      "dependencies": [
+        "lucide-react"
+      ],
+      "registryDependencies": [
+        "action-bar",
+        "label",
+        "select",
+        "switch"
+      ],
+      "files": [
+        {
+          "path": "examples/action-bar-position-demo.tsx",
+          "type": "registry:example"
+        }
+      ]
+    },
+    {
       "name": "angle-slider-demo",
       "type": "registry:example",
       "registryDependencies": [
@@ -2032,36 +2074,6 @@
       ]
     },
     {
-<<<<<<< HEAD
-      "name": "action-bar-demo",
-      "type": "registry:component",
-      "title": "Action Bar Demo",
-      "description": "Example showing how to use the action bar component with a selectable task list.",
-      "files": [
-        {
-          "path": "registry/default/examples/action-bar-demo.tsx",
-          "type": "registry:example"
-        }
-      ]
-    },
-    {
-      "name": "action-bar-position-demo",
-      "type": "registry:component",
-      "title": "Action Bar Position Demo",
-      "description": "Example showing action bar positioning with side and align options.",
-      "files": [
-        {
-          "path": "registry/default/examples/action-bar-position-demo.tsx",
-          "type": "registry:example"
-        }
-      ]
-    },
-    {
-      "name": "angle-slider-demo",
-      "type": "registry:component",
-      "title": "Angle Slider Demo",
-      "description": "Example showing how to use the angle slider component.",
-=======
       "name": "mask-input-form-demo",
       "type": "registry:example",
       "dependencies": [
@@ -2074,7 +2086,6 @@
         "form",
         "mask-input"
       ],
->>>>>>> 09583771
       "files": [
         {
           "path": "examples/mask-input-form-demo.tsx",
