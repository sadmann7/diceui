--- conflicted
+++ resolved
@@ -1274,13 +1274,8 @@
       await user.type(input, "5551234567");
       expect(input).toHaveValue("(555) 123-4567");
 
-<<<<<<< HEAD
-      // Move cursor to position 9 (after "3" in "123")
-      input.setSelectionRange(9, 9);
-=======
       // Move cursor to position 10 (after "123-")
       input.setSelectionRange(10, 10);
->>>>>>> 077797e6
 
       // Delete character
       await user.keyboard("{Backspace}");
@@ -1345,13 +1340,8 @@
       await user.type(input, "123456789");
       expect(input).toHaveValue("123-45-6789");
 
-<<<<<<< HEAD
-      // Move cursor to position 6 (after "5" in middle group)
-      input.setSelectionRange(6, 6);
-=======
       // Move cursor to position 7 (middle of last group)
       input.setSelectionRange(7, 7);
->>>>>>> 077797e6
 
       // Delete and retype
       await user.keyboard("{Backspace}");
@@ -1382,11 +1372,7 @@
       expect(input.selectionStart).toBe(8);
     });
 
-<<<<<<< HEAD
-    test("maintains cursor when backspace navigates separators", async () => {
-=======
     test("maintains cursor when backspace removes character before literal", async () => {
->>>>>>> 077797e6
       const user = userEvent.setup();
       render(<MaskInput mask="phone" data-testid="mask-input" />);
       const input = screen.getByTestId("mask-input") as HTMLInputElement;
@@ -1398,19 +1384,11 @@
       // Move cursor to position 6 (right after space, before "1")
       input.setSelectionRange(6, 6);
 
-<<<<<<< HEAD
-      // Backspace should move cursor back over space (Stripe UX)
-      await user.keyboard("{Backspace}");
-      expect(input).toHaveValue("(555) 1");
-      // Cursor should be at position 5 (before space)
-      expect(input.selectionStart).toBe(5);
-=======
       // Backspace should remove the last "5"
       await user.keyboard("{Backspace}");
       expect(input).toHaveValue("(551");
       // Cursor should be at position 3
       expect(input.selectionStart).toBe(3);
->>>>>>> 077797e6
     });
 
     test("cursor positioning works with controlled component", async () => {
@@ -1505,312 +1483,5 @@
       // Cursor should be at position 2 (after the 9)
       expect(input.selectionStart).toBe(2);
     });
-<<<<<<< HEAD
-
-    test("backspace on separator just moves cursor (Stripe-style UX)", async () => {
-      const user = userEvent.setup();
-      render(<MaskInput mask="creditCard" data-testid="mask-input" />);
-      const input = screen.getByTestId("mask-input") as HTMLInputElement;
-
-      // Type credit card number
-      await user.type(input, "4242424242424242");
-      expect(input).toHaveValue("4242 4242 4242 4242");
-
-      // Move cursor right after first group (position 5, right after space)
-      input.setSelectionRange(5, 5);
-      expect(input.selectionStart).toBe(5);
-
-      // Backspace should just move cursor back over the space, not delete
-      await user.keyboard("{Backspace}");
-      expect(input).toHaveValue("4242 4242 4242 4242");
-      expect(input.selectionStart).toBe(4); // Cursor moved to before space
-    });
-
-    test("delete on separator just moves cursor forward", async () => {
-      const user = userEvent.setup();
-      render(<MaskInput mask="creditCard" data-testid="mask-input" />);
-      const input = screen.getByTestId("mask-input") as HTMLInputElement;
-
-      // Type credit card number
-      await user.type(input, "4242424242424242");
-      expect(input).toHaveValue("4242 4242 4242 4242");
-
-      // Move cursor right before first space (position 4)
-      input.setSelectionRange(4, 4);
-      expect(input.selectionStart).toBe(4);
-
-      // Delete should just move cursor forward over the space, not delete
-      await user.keyboard("{Delete}");
-      expect(input).toHaveValue("4242 4242 4242 4242");
-      expect(input.selectionStart).toBe(5); // Cursor moved to after space
-    });
-
-    test("backspace on digit deletes the digit", async () => {
-      const user = userEvent.setup();
-      render(<MaskInput mask="creditCard" data-testid="mask-input" />);
-      const input = screen.getByTestId("mask-input") as HTMLInputElement;
-
-      // Type credit card number
-      await user.type(input, "4242424242424242");
-      expect(input).toHaveValue("4242 4242 4242 4242");
-
-      // Move cursor after second digit in second group (position 7)
-      input.setSelectionRange(7, 7);
-
-      // Backspace should delete the digit
-      await user.keyboard("{Backspace}");
-      expect(input).toHaveValue("4242 4424 2424 242");
-      expect(input.selectionStart).toBe(6); // Before the second 4 in second group
-    });
-
-    test("works correctly with phone mask separators", async () => {
-      const user = userEvent.setup();
-      render(<MaskInput mask="phone" data-testid="mask-input" />);
-      const input = screen.getByTestId("mask-input") as HTMLInputElement;
-
-      // Type phone number
-      await user.type(input, "5551234567");
-      expect(input).toHaveValue("(555) 123-4567");
-
-      // Move cursor right after "1" in the middle section (position 7)
-      input.setSelectionRange(7, 7);
-
-      // Backspace should delete the "1"
-      await user.keyboard("{Backspace}");
-      expect(input).toHaveValue("(555) 234-567");
-      expect(input.selectionStart).toBe(4); // Cursor moved back (before space after paren)
-
-      // Move cursor to after closing paren (position 5, after space)
-      input.setSelectionRange(5, 5);
-
-      // Backspace should move cursor back over space
-      await user.keyboard("{Backspace}");
-      expect(input).toHaveValue("(555) 234-567");
-      expect(input.selectionStart).toBe(4); // Before space
-    });
-
-    test("space key is prevented in credit card mask", async () => {
-      const user = userEvent.setup();
-      render(<MaskInput mask="creditCard" data-testid="mask-input" />);
-      const input = screen.getByTestId("mask-input") as HTMLInputElement;
-
-      // Type partial credit card number
-      await user.type(input, "4242");
-      expect(input).toHaveValue("4242");
-
-      // Try to type space - should be prevented
-      await user.keyboard(" ");
-      expect(input).toHaveValue("4242");
-      expect(input.selectionStart).toBe(4);
-
-      // Continue typing - should work normally
-      await user.keyboard("4242");
-      expect(input).toHaveValue("4242 4242");
-    });
-
-    test("space key is prevented in phone mask", async () => {
-      const user = userEvent.setup();
-      render(<MaskInput mask="phone" data-testid="mask-input" />);
-      const input = screen.getByTestId("mask-input") as HTMLInputElement;
-
-      // Type partial phone number
-      await user.type(input, "555");
-      expect(input).toHaveValue("(555");
-
-      // Move cursor to middle
-      input.setSelectionRange(2, 2);
-
-      // Try to type space - should be prevented
-      await user.keyboard(" ");
-      expect(input).toHaveValue("(555");
-      expect(input.selectionStart).toBe(2);
-    });
-
-    test("space key is prevented in SSN mask", async () => {
-      const user = userEvent.setup();
-      render(<MaskInput mask="ssn" data-testid="mask-input" />);
-      const input = screen.getByTestId("mask-input") as HTMLInputElement;
-
-      // Type partial SSN
-      await user.type(input, "12345");
-      expect(input).toHaveValue("123-45");
-
-      // Move cursor after first group
-      input.setSelectionRange(3, 3);
-
-      // Try to type space - should be prevented
-      await user.keyboard(" ");
-      expect(input).toHaveValue("123-45");
-      expect(input.selectionStart).toBe(3);
-    });
-
-    test("multiple spaces in a row do not affect the input", async () => {
-      const user = userEvent.setup();
-      render(<MaskInput mask="creditCard" data-testid="mask-input" />);
-      const input = screen.getByTestId("mask-input") as HTMLInputElement;
-
-      // Type credit card number
-      await user.type(input, "4242424242424242");
-      expect(input).toHaveValue("4242 4242 4242 4242");
-
-      // Move cursor to middle
-      input.setSelectionRange(10, 10);
-      const initialValue = input.value;
-
-      // Try to type multiple spaces - all should be prevented
-      await user.keyboard("     ");
-      expect(input).toHaveValue(initialValue);
-      expect(input.selectionStart).toBe(10);
-    });
-
-    test("space key in middle of credit card does not delete characters", async () => {
-      const user = userEvent.setup();
-      render(<MaskInput mask="creditCard" data-testid="mask-input" />);
-      const input = screen.getByTestId("mask-input") as HTMLInputElement;
-
-      // Type full credit card number
-      await user.type(input, "4242424242424242");
-      expect(input).toHaveValue("4242 4242 4242 4242");
-
-      // Move cursor to position 6 (middle of second group: 4242 |4242 4242 4242)
-      input.setSelectionRange(6, 6);
-
-      // Press space multiple times - should not affect value or delete characters
-      await user.keyboard(" ");
-      expect(input).toHaveValue("4242 4242 4242 4242");
-      expect(input.selectionStart).toBe(6);
-
-      await user.keyboard(" ");
-      expect(input).toHaveValue("4242 4242 4242 4242");
-      expect(input.selectionStart).toBe(6);
-
-      await user.keyboard(" ");
-      expect(input).toHaveValue("4242 4242 4242 4242");
-      expect(input.selectionStart).toBe(6);
-    });
-
-    test("space key in middle of phone number does not delete characters", async () => {
-      const user = userEvent.setup();
-      render(<MaskInput mask="phone" data-testid="mask-input" />);
-      const input = screen.getByTestId("mask-input") as HTMLInputElement;
-
-      // Type full phone number
-      await user.type(input, "5551234567");
-      expect(input).toHaveValue("(555) 123-4567");
-
-      // Move cursor to position 7 (middle of second group: (555) 1|23-4567)
-      input.setSelectionRange(7, 7);
-
-      // Press space multiple times - should not affect value
-      await user.keyboard("   ");
-      expect(input).toHaveValue("(555) 123-4567");
-      expect(input.selectionStart).toBe(7);
-    });
-
-    test("period auto-substitution is prevented in credit card mask", async () => {
-      const user = userEvent.setup();
-      render(<MaskInput mask="creditCard" data-testid="mask-input" />);
-      const input = screen.getByTestId("mask-input") as HTMLInputElement;
-
-      // Type credit card number
-      await user.type(input, "4242424242424242");
-      expect(input).toHaveValue("4242 4242 4242 4242");
-
-      // Move cursor to middle
-      input.setSelectionRange(10, 10);
-
-      // Simulate beforeinput event with period (macOS double-space auto-substitution)
-      const beforeInputEvent = new InputEvent("beforeinput", {
-        bubbles: true,
-        cancelable: true,
-        data: ". ",
-      });
-
-      input.dispatchEvent(beforeInputEvent);
-
-      // Value should remain unchanged (period should be prevented)
-      expect(input).toHaveValue("4242 4242 4242 4242");
-    });
-
-    test("period insertion is prevented in SSN mask", async () => {
-      const user = userEvent.setup();
-      render(<MaskInput mask="ssn" data-testid="mask-input" />);
-      const input = screen.getByTestId("mask-input") as HTMLInputElement;
-
-      // Type SSN
-      await user.type(input, "123456789");
-      expect(input).toHaveValue("123-45-6789");
-
-      // Move cursor to middle
-      input.setSelectionRange(5, 5);
-
-      // Simulate beforeinput event with period
-      const beforeInputEvent = new InputEvent("beforeinput", {
-        bubbles: true,
-        cancelable: true,
-        data: ".",
-      });
-
-      input.dispatchEvent(beforeInputEvent);
-
-      // Value should remain unchanged
-      expect(input).toHaveValue("123-45-6789");
-    });
-
-    test("rapid space presses do not cause character deletion", async () => {
-      const user = userEvent.setup();
-      render(<MaskInput mask="creditCard" data-testid="mask-input" />);
-      const input = screen.getByTestId("mask-input") as HTMLInputElement;
-
-      // Type credit card number
-      await user.type(input, "4242424242424242");
-      expect(input).toHaveValue("4242 4242 4242 4242");
-      const initialLength = input.value.length;
-
-      // Move cursor to different positions and rapidly press space
-      for (let i = 6; i <= 14; i += 2) {
-        input.setSelectionRange(i, i);
-        await user.keyboard("  "); // Two spaces
-        expect(input.value.length).toBe(initialLength); // Length should not change
-      }
-
-      // Final value should still be the same
-      expect(input).toHaveValue("4242 4242 4242 4242");
-    });
-
-    test("space key works normally in currency mask", async () => {
-      const user = userEvent.setup();
-      render(<MaskInput mask="currency" data-testid="mask-input" />);
-      const input = screen.getByTestId("mask-input") as HTMLInputElement;
-
-      // Type amount
-      await user.type(input, "1234");
-      // Currency mask formats numbers
-      expect(input.value).toContain("1");
-      expect(input.value).toContain("234");
-
-      // Space should be allowed in currency (though it might not do anything useful)
-      // This test verifies we don't block space for currency masks
-      await user.keyboard(" ");
-      // The mask might or might not accept the space, but it shouldn't cause an error
-      expect(input.value).toBeTruthy();
-    });
-
-    test("space key works normally in percentage mask", async () => {
-      const user = userEvent.setup();
-      render(<MaskInput mask="percentage" data-testid="mask-input" />);
-      const input = screen.getByTestId("mask-input") as HTMLInputElement;
-
-      // Type percentage
-      await user.type(input, "50");
-      expect(input).toHaveValue("50%");
-
-      // Space should be allowed in percentage masks
-      await user.keyboard(" ");
-      // The mask might or might not accept the space, but it shouldn't cause an error
-      expect(input.value).toBeTruthy();
-    });
-=======
->>>>>>> 077797e6
   });
 });