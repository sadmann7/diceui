--- conflicted
+++ resolved
@@ -10,74 +10,17 @@
   StepperList,
   StepperNext,
   StepperPrev,
-  type StepperProps,
   StepperSeparator,
   StepperTitle,
   StepperTrigger,
 } from "@/registry/default/ui/stepper";
 
 describe("Stepper", () => {
-<<<<<<< HEAD
-  const StepperDemo = ({
-=======
   function StepperTest({
->>>>>>> bdb192fc
     onValueChange,
     onValidate,
     defaultValue = "step1",
     ...props
-<<<<<<< HEAD
-  }: StepperProps) => (
-    <Stepper
-      defaultValue={defaultValue}
-      onValueChange={onValueChange}
-      onValidate={onValidate}
-      {...props}
-    >
-      <StepperList>
-        <StepperItem value="step1">
-          <StepperTrigger>
-            <StepperIndicator />
-            <div>
-              <StepperTitle>Step 1</StepperTitle>
-              <StepperDescription>First step</StepperDescription>
-            </div>
-          </StepperTrigger>
-          <StepperSeparator />
-        </StepperItem>
-        <StepperItem value="step2">
-          <StepperTrigger>
-            <StepperIndicator />
-            <div>
-              <StepperTitle>Step 2</StepperTitle>
-              <StepperDescription>Second step</StepperDescription>
-            </div>
-          </StepperTrigger>
-          <StepperSeparator />
-        </StepperItem>
-        <StepperItem value="step3">
-          <StepperTrigger>
-            <StepperIndicator />
-            <div>
-              <StepperTitle>Step 3</StepperTitle>
-              <StepperDescription>Third step</StepperDescription>
-            </div>
-          </StepperTrigger>
-        </StepperItem>
-      </StepperList>
-      <StepperContent value="step1">Content for Step 1</StepperContent>
-      <StepperContent value="step2">Content for Step 2</StepperContent>
-      <StepperContent value="step3">Content for Step 3</StepperContent>
-      <div>
-        <StepperPrev>Previous</StepperPrev>
-        <StepperNext>Next</StepperNext>
-      </div>
-    </Stepper>
-  );
-
-  it("renders stepper with correct initial state", () => {
-    render(<StepperDemo />);
-=======
   }: React.ComponentProps<typeof Stepper>) {
     return (
       <Stepper
@@ -121,8 +64,8 @@
         <StepperContent value="step2">Content for Step 2</StepperContent>
         <StepperContent value="step3">Content for Step 3</StepperContent>
         <div>
-          <StepperPrevTrigger>Previous</StepperPrevTrigger>
-          <StepperNextTrigger>Next</StepperNextTrigger>
+          <StepperPrev>Previous</StepperPrev>
+          <StepperNext>Next</StepperNext>
         </div>
       </Stepper>
     );
@@ -130,7 +73,6 @@
 
   it("renders stepper with correct initial state", () => {
     render(<StepperTest />);
->>>>>>> bdb192fc
 
     expect(screen.getByText("Step 1")).toBeInTheDocument();
     expect(screen.getByText("Step 2")).toBeInTheDocument();
@@ -144,11 +86,7 @@
     const user = userEvent.setup();
     const onValueChange = vi.fn();
 
-<<<<<<< HEAD
-    render(<StepperDemo onValueChange={onValueChange} />);
-=======
     render(<StepperTest onValueChange={onValueChange} />);
->>>>>>> bdb192fc
 
     const step2Trigger = screen.getByRole("tab", { name: /step 2/i });
     await user.click(step2Trigger);
@@ -163,11 +101,7 @@
     const onValueChange = vi.fn();
 
     // Create a stepper without validation first
-<<<<<<< HEAD
-    render(<StepperDemo onValueChange={onValueChange} />);
-=======
     render(<StepperTest onValueChange={onValueChange} />);
->>>>>>> bdb192fc
 
     const nextButton = screen.getByText("Next");
     const prevButton = screen.getByText("Previous");
@@ -200,22 +134,14 @@
   });
 
   it("disables previous button on first step", () => {
-<<<<<<< HEAD
-    render(<StepperDemo defaultValue="step1" />);
-=======
     render(<StepperTest defaultValue="step1" />);
->>>>>>> bdb192fc
 
     const prevButton = screen.getByText("Previous");
     expect(prevButton).toBeDisabled();
   });
 
   it("disables next button on last step", () => {
-<<<<<<< HEAD
-    render(<StepperDemo defaultValue="step3" />);
-=======
     render(<StepperTest defaultValue="step3" />);
->>>>>>> bdb192fc
 
     const nextButton = screen.getByText("Next");
     expect(nextButton).toBeDisabled();
@@ -225,11 +151,7 @@
     const user = userEvent.setup();
     const onValueChange = vi.fn();
 
-<<<<<<< HEAD
-    render(<StepperDemo onValueChange={onValueChange} />);
-=======
     render(<StepperTest onValueChange={onValueChange} />);
->>>>>>> bdb192fc
 
     const step1Trigger = screen.getByRole("tab", { name: /step 1/i });
     step1Trigger.focus();
@@ -247,11 +169,7 @@
     const user = userEvent.setup();
     const onValueChange = vi.fn();
 
-<<<<<<< HEAD
-    render(<StepperDemo onValueChange={onValueChange} defaultValue="step2" />);
-=======
     render(<StepperTest onValueChange={onValueChange} defaultValue="step2" />);
->>>>>>> bdb192fc
 
     const step2Trigger = screen.getByRole("tab", { name: /step 2/i });
     step2Trigger.focus();
@@ -271,11 +189,7 @@
     const onValueChange = vi.fn();
 
     render(
-<<<<<<< HEAD
-      <StepperDemo onValueChange={onValueChange} onValidate={onValidate} />,
-=======
       <StepperTest onValueChange={onValueChange} onValidate={onValidate} />,
->>>>>>> bdb192fc
     );
 
     // Click on step 2 trigger directly (this should trigger validation)
@@ -296,11 +210,7 @@
     const onValueChange = vi.fn();
 
     render(
-<<<<<<< HEAD
-      <StepperDemo onValueChange={onValueChange} onValidate={onValidate} />,
-=======
       <StepperTest onValueChange={onValueChange} onValidate={onValidate} />,
->>>>>>> bdb192fc
     );
 
     // Click on step 2 trigger directly (this should trigger validation)
@@ -323,11 +233,7 @@
     const onValueChange = vi.fn();
 
     render(
-<<<<<<< HEAD
-      <StepperDemo activationMode="manual" onValueChange={onValueChange} />,
-=======
       <StepperTest activationMode="manual" onValueChange={onValueChange} />,
->>>>>>> bdb192fc
     );
 
     const step2Trigger = screen.getByRole("tab", { name: /step 2/i });
@@ -382,11 +288,7 @@
   });
 
   it("supports vertical orientation", () => {
-<<<<<<< HEAD
-    render(<StepperDemo orientation="vertical" />);
-=======
     render(<StepperTest orientation="vertical" />);
->>>>>>> bdb192fc
 
     const stepperList = screen.getByRole("tablist");
     expect(stepperList).toHaveAttribute("aria-orientation", "vertical");
@@ -398,11 +300,7 @@
     const onValueChange = vi.fn();
 
     render(
-<<<<<<< HEAD
-      <StepperDemo loop onValueChange={onValueChange} defaultValue="step3" />,
-=======
       <StepperTest loop onValueChange={onValueChange} defaultValue="step3" />,
->>>>>>> bdb192fc
     );
 
     const step3Trigger = screen.getByRole("tab", { name: /step 3/i });
@@ -414,11 +312,7 @@
   });
 
   it("renders step indicators with correct states", () => {
-<<<<<<< HEAD
-    render(<StepperDemo defaultValue="step2" />);
-=======
     render(<StepperTest defaultValue="step2" />);
->>>>>>> bdb192fc
 
     const triggers = screen.getAllByRole("tab");
 
@@ -465,11 +359,7 @@
     const user = userEvent.setup();
     const onValueChange = vi.fn();
 
-<<<<<<< HEAD
-    render(<StepperDemo nonInteractive onValueChange={onValueChange} />);
-=======
     render(<StepperTest nonInteractive onValueChange={onValueChange} />);
->>>>>>> bdb192fc
 
     const step2Trigger = screen.getByRole("tab", { name: /step 2/i });
     await user.click(step2Trigger);
@@ -479,11 +369,7 @@
   });
 
   it("has proper ARIA attributes", () => {
-<<<<<<< HEAD
-    render(<StepperDemo />);
-=======
     render(<StepperTest />);
->>>>>>> bdb192fc
 
     const stepperList = screen.getByRole("tablist");
     expect(stepperList).toHaveAttribute("aria-orientation", "horizontal");
@@ -499,11 +385,7 @@
   });
 
   it("supports custom step positions", () => {
-<<<<<<< HEAD
-    render(<StepperDemo />);
-=======
     render(<StepperTest />);
->>>>>>> bdb192fc
 
     const triggers = screen.getAllByRole("tab");
 
