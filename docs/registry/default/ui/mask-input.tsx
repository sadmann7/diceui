"use client";

import { Slot } from "@radix-ui/react-slot";
import * as React from "react";
import { useComposedRefs } from "@/lib/compose-refs";
import { cn } from "@/lib/utils";

const PAST_YEARS_LIMIT = 120;
const FUTURE_YEARS_LIMIT = 10;
const DEFAULT_CURRENCY = "USD";
const DEFAULT_LOCALE = "en-US";

const NUMERIC_MASK_PATTERNS =
  /^(phone|zipCode|zipCodeExtended|ssn|ein|time|date|creditCard|creditCardExpiry)$/;
const CURRENCY_PERCENTAGE_SYMBOLS = /[€$%]/;

interface CurrencySymbols {
  currency: string;
  decimal: string;
  group: string;
}

const formattersCache = new Map<string, Intl.NumberFormat>();
const currencyAtEndCache = new Map<string, boolean>();
const currencySymbolsCache = new Map<string, CurrencySymbols>();
const daysInMonthCache = [
  31, 28, 31, 30, 31, 30, 31, 31, 30, 31, 30, 31,
] as const;

const REGEX_CACHE = {
  digitsOnly: /^\d+$/,
  nonDigits: /\D/g,
  nonAlphaNumeric: /[^A-Z0-9]/gi,
  nonNumericDot: /[^0-9.]/g,
  nonCurrencyChars: /[^\d.,]/g,
  hashPattern: /#/g,
  currencyAtEnd: /\d\s*[^\d\s]+$/,
  percentageChars: /[^\d.]/g,
  phone: /^\d{10}$/,
  ssn: /^\d{9}$/,
  zipCode: /^\d{5}$/,
  zipCodeExtended: /^\d{9}$/,
  isbn: /^\d{13}$/,
  ein: /^\d{9}$/,
  time: /^\d{4}$/,
  creditCard: /^\d{13,19}$/,
  creditCardExpiry: /^\d{4}$/,
  licensePlate: /^[A-Z0-9]{6}$/,
  macAddress: /^[A-F0-9]{12}$/,
  currencyValidation: /^\d+(\.\d{1,2})?$/,
  ipv4Segment: /^\d{1,3}$/,
} as const;

function getCachedFormatter(
  locale: string | undefined,
  opts: Intl.NumberFormatOptions,
): Intl.NumberFormat {
  const {
    currency,
    minimumFractionDigits = 0,
    maximumFractionDigits = 2,
  } = opts;

  const key = `${locale}|${currency}|${minimumFractionDigits}|${maximumFractionDigits}`;

  if (!formattersCache.has(key)) {
    try {
      formattersCache.set(
        key,
        new Intl.NumberFormat(locale, {
          style: "currency",
          currency,
          ...opts,
        }),
      );
    } catch {
      formattersCache.set(
        key,
        new Intl.NumberFormat(DEFAULT_LOCALE, {
          style: "currency",
          currency: DEFAULT_CURRENCY,
          ...opts,
        }),
      );
    }
  }

  const formatter = formattersCache.get(key);
  if (!formatter) {
    throw new Error(`Failed to create formatter for ${key}`);
  }
  return formatter;
}

function getCachedCurrencySymbols(opts: TransformOptions): CurrencySymbols {
  const { locale, currency } = opts;

  const key = `${locale}|${currency}`;
  const cached = currencySymbolsCache.get(key);
  if (cached) {
    return cached;
  }

  let currencySymbol = "$";
  let decimalSeparator = ".";
  let groupSeparator = ",";

  try {
    const formatter = getCachedFormatter(locale, {
      currency,
      minimumFractionDigits: 0,
      maximumFractionDigits: 2,
    });
    const parts = formatter.formatToParts(1234.5);
    const currencyPart = parts.find((part) => part.type === "currency");
    const decimalPart = parts.find((part) => part.type === "decimal");
    const groupPart = parts.find((part) => part.type === "group");

    if (currencyPart) currencySymbol = currencyPart.value;
    if (decimalPart) decimalSeparator = decimalPart.value;
    if (groupPart) groupSeparator = groupPart.value;
  } catch {
    // Keep defaults
  }

  const symbols: CurrencySymbols = {
    currency: currencySymbol,
    decimal: decimalSeparator,
    group: groupSeparator,
  };
  currencySymbolsCache.set(key, symbols);
  return symbols;
}

function isCurrencyAtEnd(opts: TransformOptions): boolean {
  const { locale, currency } = opts;

  const key = `${locale}|${currency}`;
  const cached = currencyAtEndCache.get(key);
  if (cached !== undefined) {
    return cached;
  }

  try {
    const formatter = getCachedFormatter(locale, {
      currency,
      minimumFractionDigits: 0,
      maximumFractionDigits: 0,
    });
    const sample = formatter.format(123);
    const result = REGEX_CACHE.currencyAtEnd.test(sample);
    currencyAtEndCache.set(key, result);
    return result;
  } catch {
    currencyAtEndCache.set(key, false);
    return false;
  }
}

function isCurrencyMask(opts: {
  mask: MaskPatternKey | MaskPattern | undefined;
  pattern?: string;
}): boolean {
  const { mask, pattern } = opts;

  return (
    mask === "currency" ||
    Boolean(pattern && (pattern.includes("$") || pattern.includes("€")))
  );
}

interface TransformOptions {
  currency?: string;
  locale?: string;
}

interface ValidateOptions {
  min?: number;
  max?: number;
}

interface MaskPattern {
  pattern: string;
  transform?: (value: string, opts?: TransformOptions) => string;
  validate?: (value: string, opts?: ValidateOptions) => boolean;
}

type MaskPatternKey =
  | "phone"
  | "ssn"
  | "date"
  | "time"
  | "creditCard"
  | "creditCardExpiry"
  | "zipCode"
  | "zipCodeExtended"
  | "currency"
  | "percentage"
  | "licensePlate"
  | "ipv4"
  | "macAddress"
  | "isbn"
  | "ein";

const MASK_PATTERNS: Record<MaskPatternKey, MaskPattern> = {
  phone: {
    pattern: "(###) ###-####",
    transform: (value) => value.replace(REGEX_CACHE.nonDigits, ""),
    validate: (value) =>
      REGEX_CACHE.phone.test(value.replace(REGEX_CACHE.nonDigits, "")),
  },
  ssn: {
    pattern: "###-##-####",
    transform: (value) => value.replace(REGEX_CACHE.nonDigits, ""),
    validate: (value) =>
      REGEX_CACHE.ssn.test(value.replace(REGEX_CACHE.nonDigits, "")),
  },
  date: {
    pattern: "##/##/####",
    transform: (value) => value.replace(REGEX_CACHE.nonDigits, ""),
    validate: (value) => {
      const cleaned = value.replace(REGEX_CACHE.nonDigits, "");
      if (cleaned.length !== 8) return false;
      const month = parseInt(cleaned.substring(0, 2), 10);
      const day = parseInt(cleaned.substring(2, 4), 10);
      const year = parseInt(cleaned.substring(4, 8), 10);

      const currentYear = new Date().getFullYear();
      const minYear = currentYear - PAST_YEARS_LIMIT;
      const maxYear = currentYear + FUTURE_YEARS_LIMIT;
      if (
        month < 1 ||
        month > 12 ||
        day < 1 ||
        year < minYear ||
        year > maxYear
      )
        return false;

      const maxDays =
        month === 2 &&
        ((year % 4 === 0 && year % 100 !== 0) || year % 400 === 0)
          ? 29
          : (daysInMonthCache[month - 1] ?? 31);

      return day <= maxDays;
    },
  },
  time: {
    pattern: "##:##",
    transform: (value) => value.replace(REGEX_CACHE.nonDigits, ""),
    validate: (value) => {
      const cleaned = value.replace(REGEX_CACHE.nonDigits, "");
      if (!REGEX_CACHE.time.test(cleaned)) return false;
      const hours = parseInt(cleaned.substring(0, 2), 10);
      const minutes = parseInt(cleaned.substring(2, 4), 10);
      return hours <= 23 && minutes <= 59;
    },
  },
  creditCard: {
    pattern: "#### #### #### ####",
    transform: (value) => value.replace(REGEX_CACHE.nonDigits, ""),
    validate: (value) => {
      const cleaned = value.replace(REGEX_CACHE.nonDigits, "");
      if (!REGEX_CACHE.creditCard.test(cleaned)) return false;

      let sum = 0;
      let isEven = false;
      for (let i = cleaned.length - 1; i >= 0; i--) {
        const digitChar = cleaned[i];
        if (!digitChar) continue;
        let digit = parseInt(digitChar, 10);
        if (isEven) {
          digit *= 2;
          if (digit > 9) {
            digit -= 9;
          }
        }
        sum += digit;
        isEven = !isEven;
      }
      return sum % 10 === 0;
    },
  },
  creditCardExpiry: {
    pattern: "##/##",
    transform: (value) => value.replace(REGEX_CACHE.nonDigits, ""),
    validate: (value) => {
      const cleaned = value.replace(REGEX_CACHE.nonDigits, "");
      if (!REGEX_CACHE.creditCardExpiry.test(cleaned)) return false;

      const month = parseInt(cleaned.substring(0, 2), 10);
      const year = parseInt(cleaned.substring(2, 4), 10);

      if (month < 1 || month > 12) return false;

      const now = new Date();
      const currentYear = now.getFullYear();
      const currentMonth = now.getMonth() + 1;

      const fullYear = year <= 75 ? 2000 + year : 1900 + year;

      if (
        fullYear < currentYear ||
        (fullYear === currentYear && month < currentMonth)
      ) {
        return false;
      }

      const maxYear = currentYear + 50;
      if (fullYear > maxYear) {
        return false;
      }

      return true;
    },
  },
  zipCode: {
    pattern: "#####",
    transform: (value) => value.replace(REGEX_CACHE.nonDigits, ""),
    validate: (value) =>
      REGEX_CACHE.zipCode.test(value.replace(REGEX_CACHE.nonDigits, "")),
  },
  zipCodeExtended: {
    pattern: "#####-####",
    transform: (value) => value.replace(REGEX_CACHE.nonDigits, ""),
    validate: (value) =>
      REGEX_CACHE.zipCodeExtended.test(
        value.replace(REGEX_CACHE.nonDigits, ""),
      ),
  },
  currency: {
    pattern: "$###,###.##",
    transform: (
      value,
      { currency = DEFAULT_CURRENCY, locale = DEFAULT_LOCALE } = {},
    ) => {
      let localeDecimalSeparator = ".";

      try {
        const formatter = getCachedFormatter(locale, {
          currency,
          minimumFractionDigits: 0,
          maximumFractionDigits: 2,
        });
        const parts = formatter.formatToParts(1234.5);
        const decimalPart = parts.find((part) => part.type === "decimal");

        if (decimalPart) localeDecimalSeparator = decimalPart.value;
      } catch {
        // Keep defaults
      }

      const cleaned = value.replace(REGEX_CACHE.nonCurrencyChars, "");

      const dotIndex = cleaned.indexOf(".");
      const commaIndex = cleaned.indexOf(",");

      let hasDecimalSeparator = false;
      let decimalIndex = -1;

      if (localeDecimalSeparator === ",") {
        const lastCommaIndex = cleaned.lastIndexOf(",");
        if (lastCommaIndex !== -1) {
          const afterComma = cleaned.substring(lastCommaIndex + 1);
          if (afterComma.length <= 2 && /^\d*$/.test(afterComma)) {
            hasDecimalSeparator = true;
            decimalIndex = lastCommaIndex;
          }
        }

        if (!hasDecimalSeparator && dotIndex !== -1) {
          const afterDot = cleaned.substring(dotIndex + 1);
          if (afterDot.length <= 2 && /^\d*$/.test(afterDot)) {
            hasDecimalSeparator = true;
            decimalIndex = dotIndex;
          }
        }

        if (!hasDecimalSeparator && cleaned.length >= 4) {
          const match = cleaned.match(/^(\d+)\.(\d{3})(\d{1,2})$/);
          if (match) {
            const [, beforeDot, thousandsPart, decimalPart] = match;
            const integerPart = (beforeDot ?? "") + (thousandsPart ?? "");
            const result = `${integerPart}.${decimalPart}`;
            return result;
          }
        }
      } else {
        const lastDotIndex = cleaned.lastIndexOf(".");
        if (lastDotIndex !== -1) {
          const afterDot = cleaned.substring(lastDotIndex + 1);
          if (afterDot.length <= 2 && /^\d*$/.test(afterDot)) {
            hasDecimalSeparator = true;
            decimalIndex = lastDotIndex;
          }
        }

        if (!hasDecimalSeparator && commaIndex !== -1) {
          const afterComma = cleaned.substring(commaIndex + 1);
          const looksLikeThousands = commaIndex <= 3 && afterComma.length >= 3;
          if (
            !looksLikeThousands &&
            afterComma.length <= 2 &&
            /^\d*$/.test(afterComma)
          ) {
            hasDecimalSeparator = true;
            decimalIndex = commaIndex;
          }
        }
      }

      if (hasDecimalSeparator && decimalIndex !== -1) {
        const beforeDecimal = cleaned
          .substring(0, decimalIndex)
          .replace(/[.,]/g, "");
        const afterDecimal = cleaned
          .substring(decimalIndex + 1)
          .replace(/[.,]/g, "");

        if (afterDecimal === "") {
          const result = `${beforeDecimal}.`;
          return result;
        }

        const result = `${beforeDecimal}.${afterDecimal.substring(0, 2)}`;
        return result;
      }

      const digitsOnly = cleaned.replace(/[.,]/g, "");
      return digitsOnly;
    },
    validate: (value) => {
      if (!REGEX_CACHE.currencyValidation.test(value)) return false;
      const num = parseFloat(value);
      return !Number.isNaN(num) && num >= 0;
    },
  },
  percentage: {
    pattern: "##.##%",
    transform: (value) => {
      const cleaned = value.replace(REGEX_CACHE.percentageChars, "");
      const parts = cleaned.split(".");
      if (parts.length > 2) {
        return `${parts[0]}.${parts.slice(1).join("")}`;
      }
      if (parts[1] && parts[1].length > 2) {
        return `${parts[0]}.${parts[1].substring(0, 2)}`;
      }
      return cleaned;
    },
    validate: (value, opts = {}) => {
      const num = parseFloat(value);
      const min = opts.min ?? 0;
      const max = opts.max ?? 100;
      return !Number.isNaN(num) && num >= min && num <= max;
    },
  },
  licensePlate: {
    pattern: "###-###",
    transform: (value) =>
      value.replace(REGEX_CACHE.nonAlphaNumeric, "").toUpperCase(),
    validate: (value) => REGEX_CACHE.licensePlate.test(value),
  },
  ipv4: {
    pattern: "###.###.###.###",
    transform: (value) => value.replace(REGEX_CACHE.nonNumericDot, ""),
    validate: (value) => {
      if (value.includes(".")) {
        const segments = value.split(".");
        if (segments.length > 4) return false;

        return segments.every((segment) => {
          if (segment === "") return true;
          if (!REGEX_CACHE.ipv4Segment.test(segment)) return false;
          const num = parseInt(segment, 10);
          return num <= 255;
        });
      } else {
        if (!REGEX_CACHE.digitsOnly.test(value)) return false;
        if (value.length > 12) return false;

        const chunks = [];
        for (let i = 0; i < value.length; i += 3) {
          chunks.push(value.substring(i, i + 3));
        }

        if (chunks.length > 4) return false;

        return chunks.every((chunk) => {
          const num = parseInt(chunk, 10);
          return num >= 0 && num <= 255;
        });
      }
    },
  },
  macAddress: {
    pattern: "##:##:##:##:##:##",
    transform: (value) =>
      value.replace(REGEX_CACHE.nonAlphaNumeric, "").toUpperCase(),
    validate: (value) => REGEX_CACHE.macAddress.test(value),
  },
  isbn: {
    pattern: "###-#-###-#####-#",
    transform: (value) => value.replace(REGEX_CACHE.nonDigits, ""),
    validate: (value) =>
      REGEX_CACHE.isbn.test(value.replace(REGEX_CACHE.nonDigits, "")),
  },
  ein: {
    pattern: "##-#######",
    transform: (value) => value.replace(REGEX_CACHE.nonDigits, ""),
    validate: (value) =>
      REGEX_CACHE.ein.test(value.replace(REGEX_CACHE.nonDigits, "")),
  },
};

function applyMask(opts: {
  value: string;
  pattern: string;
  currency?: string;
  locale?: string;
  mask?: MaskPatternKey | MaskPattern;
}): string {
  const { value, pattern, currency, locale, mask } = opts;

  const cleanValue = value;

  if (pattern.includes("$") || pattern.includes("€") || mask === "currency") {
    return applyCurrencyMask({
      value: cleanValue,
      currency: currency ?? DEFAULT_CURRENCY,
      locale: locale ?? DEFAULT_LOCALE,
    });
  }

  if (pattern.includes("%")) {
    return applyPercentageMask(cleanValue);
  }

  if (mask === "ipv4") {
    return cleanValue;
  }

  const maskedChars: string[] = [];
  let valueIndex = 0;

  for (let i = 0; i < pattern.length && valueIndex < cleanValue.length; i++) {
    const patternChar = pattern[i];
    const valueChar = cleanValue[valueIndex];

    if (patternChar === "#" && valueChar) {
      maskedChars.push(valueChar);
      valueIndex++;
    } else if (patternChar) {
      maskedChars.push(patternChar);
    }
  }

  return maskedChars.join("");
}

function applyCurrencyMask(opts: {
  value: string;
  currency?: string;
  locale?: string;
}): string {
  const { value, currency = DEFAULT_CURRENCY, locale = DEFAULT_LOCALE } = opts;

  if (!value) return "";

  const {
    currency: currencySymbol,
    decimal: decimalSeparator,
    group: groupSeparator,
  } = getCachedCurrencySymbols({ locale, currency });

  const normalizedValue = value
    .replace(
      new RegExp(
        `\\${groupSeparator.replace(/[.*+?^${}()|[\]\\]/g, "\\$&")}`,
        "g",
      ),
      "",
    )
    .replace(decimalSeparator, ".");

  const parts = normalizedValue.split(".");
  const integerPart = parts[0] ?? "";
  const fractionalPart = parts[1] ?? "";

  if (!integerPart && !fractionalPart) return "";

  const intValue = integerPart ?? "0";
  const fracValue = fractionalPart.slice(0, 2);

  const num = Number(`${intValue}.${fracValue ?? ""}`);

  if (Number.isNaN(num)) {
    const cleanedDigits = value.replace(/[^\d]/g, "");
    if (!cleanedDigits) return "";
    return `${currencySymbol}${cleanedDigits}`;
  }

  const hasExplicitDecimal =
    value.includes(".") || value.includes(decimalSeparator);

  try {
    const formatter = getCachedFormatter(locale, {
      currency,
      minimumFractionDigits: fracValue ? fracValue.length : 0,
      maximumFractionDigits: 2,
    });
    const result = formatter.format(num);

    if (hasExplicitDecimal && !fracValue) {
      if (result.match(/^[^\d\s]+/)) {
        const finalResult = result.replace(/(\d)$/, `$1${decimalSeparator}`);
        return finalResult;
      } else {
        const finalResult = result.replace(
          /(\d)(\s*)([^\d\s]+)$/,
          `$1${decimalSeparator}$2$3`,
        );
        return finalResult;
      }
    }

    return result;
  } catch {
    const formattedInt = intValue.replace(
      /\B(?=(\d{3})+(?!\d))/g,
      groupSeparator,
    );
    let result = `${currencySymbol}${formattedInt}`;
    if (hasExplicitDecimal) {
      result += `${decimalSeparator}${fracValue}`;
    }

    return result;
  }
}

function applyPercentageMask(value: string): string {
  if (!value) return "";

  const parts = value.split(".");
  let result = parts[0] ?? "0";

  if (value.includes(".")) {
    result += `.${(parts[1] ?? "").substring(0, 2)}`;
  }

  return `${result}%`;
}

function getUnmaskedValue(opts: {
  value: string;
  currency?: string;
  locale?: string;
  transform?: (value: string, opts?: TransformOptions) => string;
}): string {
  const { value, transform, currency, locale } = opts;

  return transform
    ? transform(value, { currency, locale })
    : value.replace(REGEX_CACHE.nonDigits, "");
}

function toUnmaskedIndex(opts: {
  masked: string;
  pattern: string;
  caret: number;
}): number {
  const { masked, pattern, caret } = opts;

  let idx = 0;
  for (let i = 0; i < caret && i < masked.length && i < pattern.length; i++) {
    if (pattern[i] === "#") {
      idx++;
    }
  }

  return idx;
}

function fromUnmaskedIndex(opts: {
  masked: string;
  pattern: string;
  unmaskedIndex: number;
}): number {
  const { masked, pattern, unmaskedIndex } = opts;

  let seen = 0;
  for (let i = 0; i < masked.length && i < pattern.length; i++) {
    if (pattern[i] === "#") {
      seen++;
      if (seen === unmaskedIndex) {
        return i + 1;
      }
    }
  }

  return masked.length;
}

function getCurrencyCaretPosition(opts: {
  newValue: string;
  mask: MaskPatternKey | MaskPattern | undefined;
  transformOpts: TransformOptions;
  oldCursorPosition?: number;
  oldValue?: string;
  previousUnmasked?: string;
}): number {
  const {
    newValue,
    mask,
    transformOpts,
    oldCursorPosition,
    oldValue,
    previousUnmasked,
  } = opts;

  if (
    oldCursorPosition !== undefined &&
    oldValue &&
    previousUnmasked !== undefined
  ) {
    if (oldCursorPosition < oldValue.length) {
      const digitsBeforeCursor = oldValue
        .substring(0, oldCursorPosition)
        .replace(/\D/g, "").length;

      let digitCount = 0;
      for (let i = 0; i < newValue.length; i++) {
        if (/\d/.test(newValue[i] ?? "")) {
          digitCount++;
          if (digitCount === digitsBeforeCursor) {
            return i + 1;
          }
        }
      }
    }
  }

  if (mask === "currency") {
    const currencyAtEnd = isCurrencyAtEnd(transformOpts);
    if (currencyAtEnd) {
      const match = newValue.match(/(\d)\s*([^\d\s]+)$/);
      if (match?.[1]) {
        return newValue.lastIndexOf(match[1]) + 1;
      } else {
        return newValue.length;
      }
    } else {
      return newValue.length;
    }
  } else {
    return newValue.length;
  }
}

function getPatternCaretPosition(opts: {
  newValue: string;
  maskPattern: MaskPattern;
  currentUnmasked: string;
  oldCursorPosition?: number;
  oldValue?: string;
  previousUnmasked?: string;
}): number {
  const {
    newValue,
    maskPattern,
    currentUnmasked,
    oldCursorPosition,
    oldValue,
    previousUnmasked,
  } = opts;
  let position = 0;
  let unmaskedCount = 0;

  if (
    oldCursorPosition !== undefined &&
    oldValue &&
    previousUnmasked !== undefined
  ) {
    const oldUnmaskedIndex = toUnmaskedIndex({
      masked: oldValue,
      pattern: maskPattern.pattern,
      caret: oldCursorPosition,
    });

    if (oldCursorPosition < oldValue.length) {
      const targetUnmaskedIndex = Math.min(
        oldUnmaskedIndex,
        currentUnmasked.length,
      );

      for (
        let i = 0;
        i < maskPattern.pattern.length && i < newValue.length;
        i++
      ) {
        if (maskPattern.pattern[i] === "#") {
          unmaskedCount++;
          if (unmaskedCount <= targetUnmaskedIndex) {
            position = i + 1;
          }
        }
      }

      return position;
    }
  }

  for (let i = 0; i < maskPattern.pattern.length && i < newValue.length; i++) {
    if (maskPattern.pattern[i] === "#") {
      unmaskedCount++;
      if (unmaskedCount <= currentUnmasked.length) {
        position = i + 1;
      }
    }
  }

  return position;
}

type InputElement = React.ComponentRef<"input">;

interface MaskInputProps extends React.ComponentProps<"input"> {
  value?: string;
  defaultValue?: string;
  onValueChange?: (maskedValue: string, unmaskedValue: string) => void;
  onValidate?: (isValid: boolean, unmaskedValue: string) => void;
  validationMode?: "onChange" | "onBlur" | "onSubmit" | "onTouched" | "all";
  mask?: MaskPatternKey | MaskPattern;
  maskPlaceholder?: string;
  currency?: string;
  locale?: string;
  asChild?: boolean;
  invalid?: boolean;
  withoutMask?: boolean;
}

function MaskInput(props: MaskInputProps) {
  const {
    value: valueProp,
    defaultValue,
    onValueChange: onValueChangeProp,
    onValidate,
    onBlur: onBlurProp,
    onFocus: onFocusProp,
    onKeyDown: onKeyDownProp,
    onPaste: onPasteProp,
    onCompositionStart: onCompositionStartProp,
    onCompositionEnd: onCompositionEndProp,
    validationMode = "onChange",
    mask,
    maskPlaceholder,
    currency = DEFAULT_CURRENCY,
    locale = DEFAULT_LOCALE,
    placeholder,
    inputMode,
    min,
    max,
    maxLength,
    asChild = false,
    disabled = false,
    invalid = false,
    readOnly = false,
    required = false,
    withoutMask = false,
    className,
    ref,
    ...inputProps
  } = props;

  const [internalValue, setInternalValue] = React.useState(defaultValue ?? "");
  const [focused, setFocused] = React.useState(false);
  const [composing, setComposing] = React.useState(false);
  const [touched, setTouched] = React.useState(false);
  const inputRef = React.useRef<HTMLInputElement>(null);
  const composedRef = useComposedRefs(ref, inputRef);

  const isControlled = valueProp !== undefined;
  const value = isControlled ? valueProp : internalValue;

  const maskPattern = React.useMemo(() => {
    if (typeof mask === "string") {
      return MASK_PATTERNS[mask];
    }
    return mask;
  }, [mask]);

  const transformOpts = React.useMemo(
    () => ({
      currency,
      locale,
    }),
    [currency, locale],
  );

  const placeholderValue = React.useMemo(() => {
    if (withoutMask) return placeholder;

    if (placeholder && maskPlaceholder) {
      return focused ? maskPlaceholder : placeholder;
    }

    if (maskPlaceholder) {
      return focused ? maskPlaceholder : undefined;
    }

    return placeholder;
  }, [placeholder, maskPlaceholder, focused, withoutMask]);

  const displayValue = React.useMemo(() => {
    if (withoutMask || !maskPattern || !value) return value ?? "";
    const unmasked = getUnmaskedValue({
      value,
      transform: maskPattern.transform,
      ...transformOpts,
    });
    return applyMask({
      value: unmasked,
      pattern: maskPattern.pattern,
      ...transformOpts,
      mask,
    });
  }, [value, maskPattern, withoutMask, transformOpts, mask]);

  const tokenCount = React.useMemo(() => {
    if (!maskPattern || CURRENCY_PERCENTAGE_SYMBOLS.test(maskPattern.pattern))
      return undefined;
    return maskPattern.pattern.match(REGEX_CACHE.hashPattern)?.length ?? 0;
  }, [maskPattern]);

  const calculatedMaxLength = tokenCount
    ? maskPattern?.pattern.length
    : maxLength;

  const calculatedInputMode = React.useMemo(() => {
    if (inputMode) return inputMode;
    if (!maskPattern) return undefined;

    if (mask === "currency" || mask === "percentage" || mask === "ipv4") {
      return "decimal";
    }

    if (typeof mask === "string" && NUMERIC_MASK_PATTERNS.test(mask)) {
      return "numeric";
    }
    return undefined;
  }, [maskPattern, mask, inputMode]);

  const shouldValidate = React.useCallback(
    (trigger: "change" | "blur") => {
      if (!onValidate || !maskPattern?.validate) return false;

      switch (validationMode) {
        case "onChange":
          return trigger === "change";
        case "onBlur":
          return trigger === "blur";
        case "onSubmit":
          return false;
        case "onTouched":
          return touched ? trigger === "change" : trigger === "blur";
        case "all":
          return true;
        default:
          return trigger === "change";
      }
    },
    [onValidate, maskPattern, validationMode, touched],
  );

  const validationOpts = React.useMemo(
    () => ({
      min: typeof min === "string" ? parseFloat(min) : min,
      max: typeof max === "string" ? parseFloat(max) : max,
    }),
    [min, max],
  );

  const onInputValidate = React.useCallback(
    (unmaskedValue: string) => {
      if (onValidate && maskPattern?.validate) {
        const isValid = maskPattern.validate(unmaskedValue, validationOpts);
        onValidate(isValid, unmaskedValue);
      }
    },
    [onValidate, maskPattern?.validate, validationOpts],
  );

  const onValueChange = React.useCallback(
    (event: React.ChangeEvent<InputElement>) => {
      const inputValue = event.target.value;
      let newValue = inputValue;
      let unmaskedValue = inputValue;

      if (composing) {
        if (!isControlled) setInternalValue(inputValue);
        return;
      }

      if (withoutMask || !maskPattern) {
        if (!isControlled) setInternalValue(inputValue);
        if (shouldValidate("change")) onValidate?.(true, inputValue);
        onValueChangeProp?.(inputValue, inputValue);
        return;
      }

      if (maskPattern) {
        unmaskedValue = getUnmaskedValue({
          value: inputValue,
          transform: maskPattern.transform,
          ...transformOpts,
        });
        newValue = applyMask({
          value: unmaskedValue,
          pattern: maskPattern.pattern,
          ...transformOpts,
          mask,
        });

        if (inputRef.current && newValue !== inputValue) {
          const inputElement = inputRef.current;
          if (!(inputElement instanceof HTMLInputElement)) return;

          const oldCursorPosition = inputElement.selectionStart ?? 0;

          inputElement.value = newValue;

          const currentUnmasked = getUnmaskedValue({
            value: newValue,
            transform: maskPattern.transform,
            ...transformOpts,
          });

          let newCursorPosition: number;

          const previousUnmasked = getUnmaskedValue({
            value,
            transform: maskPattern.transform,
            ...transformOpts,
          });

          if (CURRENCY_PERCENTAGE_SYMBOLS.test(maskPattern.pattern)) {
            newCursorPosition = getCurrencyCaretPosition({
              newValue,
              mask,
              transformOpts,
              oldCursorPosition,
              oldValue: inputValue,
              previousUnmasked,
            });
          } else {
            newCursorPosition = getPatternCaretPosition({
              newValue,
              maskPattern,
              currentUnmasked,
              oldCursorPosition,
              oldValue: inputValue,
              previousUnmasked,
            });
          }

          if (isCurrencyMask({ mask, pattern: maskPattern.pattern })) {
            if (mask === "currency") {
              const currencyAtEnd = isCurrencyAtEnd(transformOpts);
              if (!currencyAtEnd) {
                newCursorPosition = Math.max(1, newCursorPosition);
              }
            } else {
              newCursorPosition = Math.max(1, newCursorPosition);
            }
          } else if (maskPattern.pattern.includes("%")) {
            newCursorPosition = Math.min(
              newValue.length - 1,
              newCursorPosition,
            );
          }

          newCursorPosition = Math.min(newCursorPosition, newValue.length);

          inputElement.setSelectionRange(newCursorPosition, newCursorPosition);
        }
      }

      if (!isControlled) {
        setInternalValue(newValue);
      }

      if (shouldValidate("change")) {
        onInputValidate(unmaskedValue);
      }

      onValueChangeProp?.(newValue, unmaskedValue);
    },
    [
      maskPattern,
      isControlled,
      onValueChangeProp,
      onValidate,
      onInputValidate,
      composing,
      shouldValidate,
      withoutMask,
      transformOpts,
      mask,
      value,
    ],
  );

  const onFocus = React.useCallback(
    (event: React.FocusEvent<InputElement>) => {
      onFocusProp?.(event);
      if (event.defaultPrevented) return;

      setFocused(true);
    },
    [onFocusProp],
  );

  const onBlur = React.useCallback(
    (event: React.FocusEvent<InputElement>) => {
      onBlurProp?.(event);
      if (event.defaultPrevented) return;

      setFocused(false);

      if (!touched) {
        setTouched(true);
      }

      if (shouldValidate("blur")) {
        const currentValue = event.target.value;
        const unmaskedValue = maskPattern
          ? getUnmaskedValue({
              value: currentValue,
              transform: maskPattern.transform,
              ...transformOpts,
            })
          : currentValue;
        onInputValidate(unmaskedValue);
      }
    },
    [
      onBlurProp,
      touched,
      shouldValidate,
      onInputValidate,
      maskPattern,
      transformOpts,
    ],
  );

  const onCompositionStart = React.useCallback(
    (event: React.CompositionEvent<InputElement>) => {
      onCompositionStartProp?.(event);
      if (event.defaultPrevented) return;

      setComposing(true);
    },
    [onCompositionStartProp],
  );

  const onCompositionEnd = React.useCallback(
    (event: React.CompositionEvent<InputElement>) => {
      onCompositionEndProp?.(event);
      if (event.defaultPrevented) return;

      setComposing(false);

      const inputElement = inputRef.current;
      if (!inputElement) return;
      if (!(inputElement instanceof HTMLInputElement)) return;
      const inputValue = inputElement.value;

      if (!maskPattern || withoutMask) {
        if (!isControlled) setInternalValue(inputValue);
        if (shouldValidate("change")) onValidate?.(true, inputValue);
        onValueChangeProp?.(inputValue, inputValue);
        return;
      }

      const unmasked = getUnmaskedValue({
        value: inputValue,
        transform: maskPattern.transform,
        ...transformOpts,
      });
      const masked = applyMask({
        value: unmasked,
        pattern: maskPattern.pattern,
        ...transformOpts,
        mask,
      });

      if (!isControlled) setInternalValue(masked);
      if (shouldValidate("change")) onInputValidate(unmasked);
      onValueChangeProp?.(masked, unmasked);
    },
    [
      onCompositionEndProp,
      maskPattern,
      withoutMask,
      isControlled,
      shouldValidate,
      onValidate,
      onValueChangeProp,
      transformOpts,
      mask,
      onInputValidate,
    ],
  );

  const onPaste = React.useCallback(
    (event: React.ClipboardEvent<InputElement>) => {
      onPasteProp?.(event);
      if (event.defaultPrevented) return;

      if (withoutMask || !maskPattern) return;

      if (mask === "ipv4") return;

      const target = event.target as InputElement;
      if (!(target instanceof HTMLInputElement)) return;

      const pastedData = event.clipboardData.getData("text");
      if (!pastedData) return;

      event.preventDefault();

      const currentValue = target.value;
      const selectionStart = target.selectionStart ?? 0;
      const selectionEnd = target.selectionEnd ?? 0;

      const beforeSelection = currentValue.slice(0, selectionStart);
      const afterSelection = currentValue.slice(selectionEnd);
      const newInputValue = beforeSelection + pastedData + afterSelection;

      const unmasked = getUnmaskedValue({
        value: newInputValue,
        transform: maskPattern.transform,
        ...transformOpts,
      });
      const newMaskedValue = applyMask({
        value: unmasked,
        pattern: maskPattern.pattern,
        ...transformOpts,
        mask,
      });

      target.value = newMaskedValue;

      if (isCurrencyMask({ mask, pattern: maskPattern.pattern })) {
        const currencyAtEnd = isCurrencyAtEnd(transformOpts);
        const caret = currencyAtEnd
          ? newMaskedValue.search(/\s*[^\d\s]+$/)
          : newMaskedValue.length;
        target.setSelectionRange(caret, caret);
        return;
      }

      if (maskPattern.pattern.includes("%")) {
        target.setSelectionRange(
          newMaskedValue.length - 1,
          newMaskedValue.length - 1,
        );
        return;
      }

      let newCursorPosition = newMaskedValue.length;
      try {
        const unmaskedCount = unmasked.length;
        let position = 0;
        let count = 0;

        for (
          let i = 0;
          i < maskPattern.pattern.length && i < newMaskedValue.length;
          i++
        ) {
          if (maskPattern.pattern[i] === "#") {
            count++;
            if (count <= unmaskedCount) {
              position = i + 1;
            }
          }
        }
        newCursorPosition = position;
      } catch {
        // fallback to end
      }

      target.setSelectionRange(newCursorPosition, newCursorPosition);

      if (!isControlled) setInternalValue(newMaskedValue);
      if (shouldValidate("change")) onInputValidate(unmasked);
      onValueChangeProp?.(newMaskedValue, unmasked);
    },
    [
      onPasteProp,
      withoutMask,
      maskPattern,
      mask,
      transformOpts,
      isControlled,
      shouldValidate,
      onInputValidate,
      onValueChangeProp,
    ],
  );

  const onBeforeInput = React.useCallback(
    (event: React.FormEvent<InputElement>) => {
      const nativeEvent = event.nativeEvent as unknown as InputEvent;

      if (withoutMask || !maskPattern) return;

      if (nativeEvent.data === "." || nativeEvent.data === ". ") {
        const target = event.target;
        if (!(target instanceof HTMLInputElement)) return;

        event.preventDefault();
        return;
      }
    },
    [withoutMask, maskPattern],
  );

  const onKeyDown = React.useCallback(
    (event: React.KeyboardEvent<InputElement>) => {
      onKeyDownProp?.(event);
      if (event.defaultPrevented) return;

      if (withoutMask || !maskPattern) return;

      if (mask === "ipv4") return;

      if (event.key === " ") {
        const isCurrencyOrPercentage =
          mask === "currency" ||
          mask === "percentage" ||
          maskPattern.pattern.includes("$") ||
          maskPattern.pattern.includes("€") ||
          maskPattern.pattern.includes("%");

        if (!isCurrencyOrPercentage) {
          event.preventDefault();
          return;
        }
      }

      if (event.key === "Backspace") {
        const target = event.target as InputElement;
        if (!(target instanceof HTMLInputElement)) return;
        const cursorPosition = target.selectionStart ?? 0;
        const selectionEnd = target.selectionEnd ?? 0;
        const currentValue = target.value;

        if (
          mask === "currency" ||
          mask === "percentage" ||
          maskPattern.pattern.includes("$") ||
          maskPattern.pattern.includes("€") ||
          maskPattern.pattern.includes("%")
        ) {
          return;
        }

        if (cursorPosition !== selectionEnd) {
          return;
        }

        if (cursorPosition > 0) {
          const charBeforeCursor = currentValue[cursorPosition - 1];
          const isLiteralBeforeCursor =
            maskPattern.pattern[cursorPosition - 1] !== "#";

<<<<<<< HEAD
          if (charBeforeCursor && isLiteralBeforeCursor) {
            event.preventDefault();
            target.setSelectionRange(cursorPosition - 1, cursorPosition - 1);
            return;
          }

=======
>>>>>>> 077797e6
          if (charBeforeCursor) {
            event.preventDefault();

            const unmaskedIndex = toUnmaskedIndex({
              masked: currentValue,
              pattern: maskPattern.pattern,
              caret: cursorPosition,
            });

            if (unmaskedIndex > 0) {
              const currentUnmasked = getUnmaskedValue({
                value: currentValue,
                transform: maskPattern.transform,
                ...transformOpts,
              });
              const nextUnmasked =
                currentUnmasked.slice(0, unmaskedIndex - 1) +
                currentUnmasked.slice(unmaskedIndex);
              const nextMasked = applyMask({
                value: nextUnmasked,
                pattern: maskPattern.pattern,
                ...transformOpts,
                mask,
              });

              target.value = nextMasked;
              const nextCaret = fromUnmaskedIndex({
                masked: nextMasked,
                pattern: maskPattern.pattern,
                unmaskedIndex: unmaskedIndex - 1,
              });

              target.setSelectionRange(nextCaret, nextCaret);

              onValueChangeProp?.(nextMasked, nextUnmasked);
            }
            return;
          }
        }
      }

      if (event.key === "Delete") {
        const target = event.target as InputElement;
        if (!(target instanceof HTMLInputElement)) return;
        const cursorPosition = target.selectionStart ?? 0;
        const selectionEnd = target.selectionEnd ?? 0;
        const currentValue = target.value;

        if (
          mask === "currency" ||
          mask === "percentage" ||
          maskPattern.pattern.includes("$") ||
          maskPattern.pattern.includes("€") ||
          maskPattern.pattern.includes("%")
        ) {
          return;
        }

        if (cursorPosition !== selectionEnd) {
          return;
        }

        if (cursorPosition < currentValue.length) {
          const charAtCursor = currentValue[cursorPosition];
          const isLiteralAtCursor = maskPattern.pattern[cursorPosition] !== "#";

<<<<<<< HEAD
          if (charAtCursor && isLiteralAtCursor) {
            event.preventDefault();
            target.setSelectionRange(cursorPosition + 1, cursorPosition + 1);
            return;
          }

=======
>>>>>>> 077797e6
          if (charAtCursor) {
            event.preventDefault();

            const unmaskedIndex = toUnmaskedIndex({
              masked: currentValue,
              pattern: maskPattern.pattern,
              caret: cursorPosition,
            });

            const currentUnmasked = getUnmaskedValue({
              value: currentValue,
              transform: maskPattern.transform,
              ...transformOpts,
            });

            if (unmaskedIndex < currentUnmasked.length) {
              const nextUnmasked =
                currentUnmasked.slice(0, unmaskedIndex) +
                currentUnmasked.slice(unmaskedIndex + 1);
              const nextMasked = applyMask({
                value: nextUnmasked,
                pattern: maskPattern.pattern,
                ...transformOpts,
                mask,
              });

              target.value = nextMasked;
              const nextCaret = fromUnmaskedIndex({
                masked: nextMasked,
                pattern: maskPattern.pattern,
                unmaskedIndex: unmaskedIndex,
              });

              target.setSelectionRange(nextCaret, nextCaret);

              onValueChangeProp?.(nextMasked, nextUnmasked);
            }
            return;
          }
        }
      }
    },
    [
      maskPattern,
      onKeyDownProp,
      onValueChangeProp,
      transformOpts,
      mask,
      withoutMask,
    ],
  );

  const InputPrimitive = asChild ? Slot : "input";

  return (
    <InputPrimitive
      aria-invalid={invalid}
      data-disabled={disabled ? "" : undefined}
      data-invalid={invalid ? "" : undefined}
      data-readonly={readOnly ? "" : undefined}
      data-required={required ? "" : undefined}
      data-slot="mask-input"
      {...inputProps}
      className={cn(
        "flex h-9 w-full min-w-0 rounded-md border border-input bg-transparent px-3 py-1 text-base shadow-xs outline-none transition-[color,box-shadow] selection:bg-primary selection:text-primary-foreground file:inline-flex file:h-7 file:border-0 file:bg-transparent file:font-medium file:text-foreground file:text-sm placeholder:text-muted-foreground disabled:pointer-events-none disabled:cursor-not-allowed disabled:opacity-50 md:text-sm dark:bg-input/30",
        "focus-visible:border-ring focus-visible:ring-[3px] focus-visible:ring-ring/50",
        "aria-invalid:border-destructive aria-invalid:ring-destructive/20 dark:aria-invalid:ring-destructive/40",
        className,
      )}
      placeholder={placeholderValue}
      ref={composedRef}
      value={displayValue}
      disabled={disabled}
      maxLength={calculatedMaxLength}
      readOnly={readOnly}
      required={required}
      inputMode={calculatedInputMode}
      min={min}
      max={max}
      onFocus={onFocus}
      onBlur={onBlur}
      onKeyDown={onKeyDown}
      onPaste={onPaste}
      onChange={onValueChange}
      onBeforeInput={onBeforeInput}
      onCompositionStart={onCompositionStart}
      onCompositionEnd={onCompositionEnd}
    />
  );
}

export {
  MaskInput,
  //
  MASK_PATTERNS,
  //
  applyMask,
  applyCurrencyMask,
  applyPercentageMask,
  getUnmaskedValue,
  toUnmaskedIndex,
  fromUnmaskedIndex,
  //
  type MaskPattern,
  type MaskInputProps,
};<|MERGE_RESOLUTION|>--- conflicted
+++ resolved
@@ -1375,18 +1375,7 @@
 
         if (cursorPosition > 0) {
           const charBeforeCursor = currentValue[cursorPosition - 1];
-          const isLiteralBeforeCursor =
-            maskPattern.pattern[cursorPosition - 1] !== "#";
-
-<<<<<<< HEAD
-          if (charBeforeCursor && isLiteralBeforeCursor) {
-            event.preventDefault();
-            target.setSelectionRange(cursorPosition - 1, cursorPosition - 1);
-            return;
-          }
-
-=======
->>>>>>> 077797e6
+
           if (charBeforeCursor) {
             event.preventDefault();
 
@@ -1451,17 +1440,7 @@
 
         if (cursorPosition < currentValue.length) {
           const charAtCursor = currentValue[cursorPosition];
-          const isLiteralAtCursor = maskPattern.pattern[cursorPosition] !== "#";
-
-<<<<<<< HEAD
-          if (charAtCursor && isLiteralAtCursor) {
-            event.preventDefault();
-            target.setSelectionRange(cursorPosition + 1, cursorPosition + 1);
-            return;
-          }
-
-=======
->>>>>>> 077797e6
+
           if (charAtCursor) {
             event.preventDefault();
 
