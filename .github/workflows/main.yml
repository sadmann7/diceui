--- conflicted
+++ resolved
@@ -25,11 +25,7 @@
       - name: Setup pnpm
         uses: pnpm/action-setup@v4
         with:
-<<<<<<< HEAD
-          version: 10.19.0
-=======
           version: 10.22.0
->>>>>>> 4108e8c3
       - uses: ./.github/setup
 
       - name: Check formatting
@@ -43,11 +39,7 @@
       - name: Setup pnpm
         uses: pnpm/action-setup@v4
         with:
-<<<<<<< HEAD
-          version: 10.19.0
-=======
           version: 10.22.0
->>>>>>> 4108e8c3
       - uses: ./.github/setup
 
       - run: pnpm turbo build
@@ -60,11 +52,7 @@
       - name: Setup pnpm
         uses: pnpm/action-setup@v4
         with:
-<<<<<<< HEAD
-          version: 10.19.0
-=======
           version: 10.22.0
->>>>>>> 4108e8c3
       - uses: ./.github/setup
 
       - run: pnpm lint
@@ -77,11 +65,7 @@
       - name: Setup pnpm
         uses: pnpm/action-setup@v4
         with:
-<<<<<<< HEAD
-          version: 10.19.0
-=======
           version: 10.22.0
->>>>>>> 4108e8c3
       - uses: ./.github/setup
 
       - run: pnpm turbo test
@@ -94,11 +78,7 @@
       - name: Setup pnpm
         uses: pnpm/action-setup@v4
         with:
-<<<<<<< HEAD
-          version: 10.19.0
-=======
           version: 10.22.0
->>>>>>> 4108e8c3
       - uses: ./.github/setup
 
       - run: pnpm turbo typecheck